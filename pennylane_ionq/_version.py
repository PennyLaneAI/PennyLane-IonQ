--- conflicted
+++ resolved
@@ -16,8 +16,4 @@
    Version number (major.minor.patch[-label])
 """
 
-<<<<<<< HEAD
-__version__ = "0.37.0"
-=======
-__version__ = "0.37.0-dev"
->>>>>>> b81f6e97
+__version__ = "0.38.0-dev"