--- conflicted
+++ resolved
@@ -16,8 +16,4 @@
 Version number (major.minor.patch[-label])
 """
 
-<<<<<<< HEAD
-__version__ = "0.42.0-dev"
-=======
-__version__ = "0.43.0-dev"
->>>>>>> 431c44fb
+__version__ = "0.43.0-dev"