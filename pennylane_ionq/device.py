# Copyright 2019-2021 Xanadu Quantum Technologies Inc.

# Licensed under the Apache License, Version 2.0 (the "License");
# you may not use this file except in compliance with the License.
# You may obtain a copy of the License at

#     http://www.apache.org/licenses/LICENSE-2.0

# Unless required by applicable law or agreed to in writing, software
# distributed under the License is distributed on an "AS IS" BASIS,
# WITHOUT WARRANTIES OR CONDITIONS OF ANY KIND, either express or implied.
# See the License for the specific language governing permissions and
# limitations under the License.
"""
This module contains the device class for constructing IonQ devices for PennyLane.
"""
import os, warnings
from time import sleep

import numpy as np

from pennylane import QubitDevice, DeviceError

from .api_client import Job, JobExecutionError
from ._version import __version__

_qis_operation_map = {
    # native PennyLane operations also native to IonQ
    "PauliX": "x",
    "PauliY": "y",
    "PauliZ": "z",
    "Hadamard": "h",
    "CNOT": "cnot",
    "SWAP": "swap",
    "RX": "rx",
    "RY": "ry",
    "RZ": "rz",
    "S": "s",
    "S.inv": "si",
    "T": "t",
    "T.inv": "ti",
    "SX": "v",
    "SX.inv": "vi",
    # additional operations not native to PennyLane but present in IonQ
    "XX": "xx",
    "YY": "yy",
    "ZZ": "zz",
}

_native_operation_map = {
    "GPI": "gpi",
    "GPI2": "gpi2",
    "MS": "ms",
}

_GATESET_OPS = {
    "native": _native_operation_map,
    "qis": _qis_operation_map,
}


class IonQDevice(QubitDevice):
    r"""IonQ device for PennyLane.

    Args:
        target (str): the target device, either ``"simulator"`` or ``"qpu"``
        wires (int or Iterable[Number, str]]): Number of wires to initialize the device with,
            or iterable that contains unique labels for the subsystems as numbers (i.e., ``[-1, 0, 2]``)
            or strings (``['ancilla', 'q1', 'q2']``).
        gateset (str): the target gateset, either ``"qis"`` or ``"native"``.
        shots (int, list[int]): Number of circuit evaluations/random samples used to estimate
            expectation values of observables.
            If a list of integers is passed, the circuit evaluations are batched over the list of shots.
        api_key (str): The IonQ API key. If not provided, the environment
            variable ``IONQ_API_KEY`` is used.
    """
    # pylint: disable=too-many-instance-attributes
    name = "IonQ PennyLane plugin"
    short_name = "ionq"
    pennylane_requires = ">=0.15.0"
    version = __version__
    author = "Xanadu Inc."

    _capabilities = {
        "model": "qubit",
        "tensor_observables": True,
        "inverse_operations": True,
    }

    # Note: unlike QubitDevice, IonQ does not support QubitUnitary,
    # and therefore does not support the Hermitian observable.
    observables = {"PauliX", "PauliY", "PauliZ", "Hadamard", "Identity"}

    def __init__(
        self,
        wires,
        *,
        target="simulator",
        gateset="qis",
        shots=1024,
        api_key=None,
        error_mitigation=None,
        sharpen=None,
    ):
        if shots is None:
            raise ValueError("The ionq device does not support analytic expectation values.")

        super().__init__(wires=wires, shots=shots)
        self.target = target
        self.api_key = api_key
        self.gateset = gateset
        self.error_mitigation = error_mitigation
        self.sharpen = sharpen
        self._operation_map = _GATESET_OPS[gateset]
        self.reset()

    def reset(self):
        """Reset the device"""
        self._prob_array = None
        self.histogram = None
        self.circuit = {
            "format": "ionq.circuit.v0",
            "qubits": self.num_wires,
            "circuit": [],
            "gateset": self.gateset,
        }
        self.job = {
            "input": self.circuit,
            "target": self.target,
            "shots": self.shots,
        }
        if self.error_mitigation is not None:
            self.job["error_mitigation"] = self.error_mitigation
        if self.job["target"] == "qpu":
            self.job["target"] = "qpu.harmony"
            warnings.warn(
                "The ionq_qpu backend is deprecated. Defaulting to ionq_qpu.harmony.",
                UserWarning,
                stacklevel=2,
            )

    @property
    def operations(self):
        """Get the supported set of operations.

        Returns:
            set[str]: the set of PennyLane operation names the device supports
        """
        return set(self._operation_map.keys())

    def apply(self, operations, **kwargs):
        self.reset()
        rotations = kwargs.pop("rotations", [])

        if len(operations) == 0 and len(rotations) == 0:
            warnings.warn("Circuit is empty. Empty circuits return failures. Submitting anyway.")

        for i, operation in enumerate(operations):
            if i > 0 and operation.name in {
                "BasisState",
                "QubitStateVector",
                "StatePrep",
            }:
                raise DeviceError(
                    f"The operation {operation.name} is only supported at the beginning of a circuit."
                )
            self._apply_operation(operation)

        # diagonalize observables
        for operation in rotations:
            self._apply_operation(operation)

        self._submit_job()

    def _apply_operation(self, operation):
        name = operation.name
        wires = self.map_wires(operation.wires).tolist()
        gate = {"gate": self._operation_map[name]}
        par = operation.parameters

        if len(wires) == 2:
            if name in {"SWAP", "XX", "YY", "ZZ", "MS"}:
                # these gates takes two targets
                gate["targets"] = wires
            else:
                gate["control"] = wires[0]
                gate["target"] = wires[1]
        else:
            gate["target"] = wires[0]

        if self.gateset == "native":
            if len(par) > 1:
                gate["phases"] = [float(v) for v in par]
            else:
                gate["phase"] = float(par[0])
        elif par:
            gate["rotation"] = float(par[0])

        self.circuit["circuit"].append(gate)

    def _submit_job(self):
        job = Job(api_key=self.api_key)

        # send job for exection
        job.manager.create(**self.job)

        # retrieve results
        while not job.is_complete:
            sleep(0.01)
            job.reload()
            if job.is_failed:
                raise JobExecutionError("Job failed")

        params = {} if self.sharpen is None else {"sharpen": self.sharpen}

        job.manager.get(resource_id=job.id.value, params=params)

        # The returned job histogram is of the form
        # dict[str, float], and maps the computational basis
        # state (as a base-10 integer string) to the probability
        # as a floating point value between 0 and 1.
        # e.g., {"0": 0.413, "9": 0.111, "17": 0.476}
        self.histogram = job.data.value["histogram"]

    @property
    def prob(self):
        """None or array[float]: Array of computational basis state probabilities. If
        no job has been submitted, returns ``None``.
        """
        if self.histogram is None:
            return None

        if self._prob_array is None:
            # The IonQ API returns basis states using little-endian ordering.
            # Here, we rearrange the states to match the big-endian ordering
            # expected by PennyLane.
            basis_states = (
                int(bin(int(k))[2:].rjust(self.num_wires, "0")[::-1], 2) for k in self.histogram
            )
            idx = np.fromiter(basis_states, dtype=int)

            # convert the sparse probs into a probability array
            self._prob_array = np.zeros([2**self.num_wires])

            # histogram values don't always perfectly sum to exactly one
            histogram_values = self.histogram.values()
            norm = sum(histogram_values)
            self._prob_array[idx] = np.fromiter(histogram_values, float) / norm

        return self._prob_array

    def probability(self, wires=None, shot_range=None, bin_size=None):
        wires = wires or self.wires

        if shot_range is None and bin_size is None:
            return self.marginal_prob(self.prob, wires)

        return self.estimate_probability(wires=wires, shot_range=shot_range, bin_size=bin_size)


class SimulatorDevice(IonQDevice):
    r"""Simulator device for IonQ.

    Args:
        wires (int or Iterable[Number, str]]): Number of wires to initialize the device with,
            or iterable that contains unique labels for the subsystems as numbers (i.e., ``[-1, 0, 2]``)
            or strings (``['ancilla', 'q1', 'q2']``).
        gateset (str): the target gateset, either ``"qis"`` or ``"native"``.
        shots (int, list[int]): Number of circuit evaluations/random samples used to estimate
            expectation values of observables. If ``None``, the device calculates probability, expectation values,
            and variances analytically. If an integer, it specifies the number of samples to estimate these quantities.
            If a list of integers is passed, the circuit evaluations are batched over the list of shots.
        api_key (str): The IonQ API key. If not provided, the environment
            variable ``IONQ_API_KEY`` is used.
    """
    name = "IonQ Simulator PennyLane plugin"
    short_name = "ionq.simulator"

    def __init__(self, wires, *, target="simulator", gateset="qis", shots=1024, api_key=None):
        super().__init__(wires=wires, target=target, gateset=gateset, shots=shots, api_key=api_key)

    def generate_samples(self):
        """Generates samples by random sampling with the probabilities returned by the simulator."""
        number_of_states = 2**self.num_wires
        samples = self.sample_basis_states(number_of_states, self.prob)
        return QubitDevice.states_to_binary(samples, self.num_wires)


class QPUDevice(IonQDevice):
    r"""QPU device for IonQ.

    Args:
        wires (int or Iterable[Number, str]]): Number of wires to initialize the device with,
            or iterable that contains unique labels for the subsystems as numbers (i.e., ``[-1, 0, 2]``)
            or strings (``['ancilla', 'q1', 'q2']``).
        gateset (str): the target gateset, either ``"qis"`` or ``"native"``.
        backend (str): Optional specifier for an IonQ backend. Can be ``"harmony"``, ``"aria-1"``, etc.
        shots (int, list[int]): Number of circuit evaluations/random samples used to estimate
            expectation values of observables. If ``None``, the device calculates probability, expectation values,
            and variances analytically. If an integer, it specifies the number of samples to estimate these quantities.
            If a list of integers is passed, the circuit evaluations are batched over the list of shots.
        api_key (str): The IonQ API key. If not provided, the environment
            variable ``IONQ_API_KEY`` is used.
    """
    name = "IonQ QPU PennyLane plugin"
    short_name = "ionq.qpu"

    def __init__(
        self,
        wires,
        *,
        target="qpu",
<<<<<<< HEAD
        gateset="qis",
        shots=1024,
        api_key=None,
        error_mitigation=None,
        sharpen=None,
    ):
=======
        backend=None,
        gateset="qis",
        shots=1024,
        api_key=None,
    ):
        self.backend = backend
        if self.backend is not None:
            target += "." + self.backend
>>>>>>> 61ddfade
        super().__init__(
            wires=wires,
            target=target,
            gateset=gateset,
            shots=shots,
            api_key=api_key,
<<<<<<< HEAD
            error_mitigation=error_mitigation,
            sharpen=sharpen,
=======
>>>>>>> 61ddfade
        )

    def generate_samples(self):
        """Generates samples from the qpu.

        Note that the order of the samples returned here is not indicative of the order in which
        the experiments were done, but is instead controlled by a random shuffle (and hence
        set by numpy random seed).
        """
        number_of_states = 2**self.num_wires
        counts = np.rint(
            self.prob * self.shots,
            out=np.zeros(number_of_states, dtype=int),
            casting="unsafe",
        )
        samples = np.repeat(np.arange(number_of_states), counts)
        np.random.shuffle(samples)
        return QubitDevice.states_to_binary(samples, self.num_wires)
<|MERGE_RESOLUTION|>--- conflicted
+++ resolved
@@ -1,358 +1,348 @@
-# Copyright 2019-2021 Xanadu Quantum Technologies Inc.
-
-# Licensed under the Apache License, Version 2.0 (the "License");
-# you may not use this file except in compliance with the License.
-# You may obtain a copy of the License at
-
-#     http://www.apache.org/licenses/LICENSE-2.0
-
-# Unless required by applicable law or agreed to in writing, software
-# distributed under the License is distributed on an "AS IS" BASIS,
-# WITHOUT WARRANTIES OR CONDITIONS OF ANY KIND, either express or implied.
-# See the License for the specific language governing permissions and
-# limitations under the License.
-"""
-This module contains the device class for constructing IonQ devices for PennyLane.
-"""
-import os, warnings
-from time import sleep
-
-import numpy as np
-
-from pennylane import QubitDevice, DeviceError
-
-from .api_client import Job, JobExecutionError
-from ._version import __version__
-
-_qis_operation_map = {
-    # native PennyLane operations also native to IonQ
-    "PauliX": "x",
-    "PauliY": "y",
-    "PauliZ": "z",
-    "Hadamard": "h",
-    "CNOT": "cnot",
-    "SWAP": "swap",
-    "RX": "rx",
-    "RY": "ry",
-    "RZ": "rz",
-    "S": "s",
-    "S.inv": "si",
-    "T": "t",
-    "T.inv": "ti",
-    "SX": "v",
-    "SX.inv": "vi",
-    # additional operations not native to PennyLane but present in IonQ
-    "XX": "xx",
-    "YY": "yy",
-    "ZZ": "zz",
-}
-
-_native_operation_map = {
-    "GPI": "gpi",
-    "GPI2": "gpi2",
-    "MS": "ms",
-}
-
-_GATESET_OPS = {
-    "native": _native_operation_map,
-    "qis": _qis_operation_map,
-}
-
-
-class IonQDevice(QubitDevice):
-    r"""IonQ device for PennyLane.
-
-    Args:
-        target (str): the target device, either ``"simulator"`` or ``"qpu"``
-        wires (int or Iterable[Number, str]]): Number of wires to initialize the device with,
-            or iterable that contains unique labels for the subsystems as numbers (i.e., ``[-1, 0, 2]``)
-            or strings (``['ancilla', 'q1', 'q2']``).
-        gateset (str): the target gateset, either ``"qis"`` or ``"native"``.
-        shots (int, list[int]): Number of circuit evaluations/random samples used to estimate
-            expectation values of observables.
-            If a list of integers is passed, the circuit evaluations are batched over the list of shots.
-        api_key (str): The IonQ API key. If not provided, the environment
-            variable ``IONQ_API_KEY`` is used.
-    """
-    # pylint: disable=too-many-instance-attributes
-    name = "IonQ PennyLane plugin"
-    short_name = "ionq"
-    pennylane_requires = ">=0.15.0"
-    version = __version__
-    author = "Xanadu Inc."
-
-    _capabilities = {
-        "model": "qubit",
-        "tensor_observables": True,
-        "inverse_operations": True,
-    }
-
-    # Note: unlike QubitDevice, IonQ does not support QubitUnitary,
-    # and therefore does not support the Hermitian observable.
-    observables = {"PauliX", "PauliY", "PauliZ", "Hadamard", "Identity"}
-
-    def __init__(
-        self,
-        wires,
-        *,
-        target="simulator",
-        gateset="qis",
-        shots=1024,
-        api_key=None,
-        error_mitigation=None,
-        sharpen=None,
-    ):
-        if shots is None:
-            raise ValueError("The ionq device does not support analytic expectation values.")
-
-        super().__init__(wires=wires, shots=shots)
-        self.target = target
-        self.api_key = api_key
-        self.gateset = gateset
-        self.error_mitigation = error_mitigation
-        self.sharpen = sharpen
-        self._operation_map = _GATESET_OPS[gateset]
-        self.reset()
-
-    def reset(self):
-        """Reset the device"""
-        self._prob_array = None
-        self.histogram = None
-        self.circuit = {
-            "format": "ionq.circuit.v0",
-            "qubits": self.num_wires,
-            "circuit": [],
-            "gateset": self.gateset,
-        }
-        self.job = {
-            "input": self.circuit,
-            "target": self.target,
-            "shots": self.shots,
-        }
-        if self.error_mitigation is not None:
-            self.job["error_mitigation"] = self.error_mitigation
-        if self.job["target"] == "qpu":
-            self.job["target"] = "qpu.harmony"
-            warnings.warn(
-                "The ionq_qpu backend is deprecated. Defaulting to ionq_qpu.harmony.",
-                UserWarning,
-                stacklevel=2,
-            )
-
-    @property
-    def operations(self):
-        """Get the supported set of operations.
-
-        Returns:
-            set[str]: the set of PennyLane operation names the device supports
-        """
-        return set(self._operation_map.keys())
-
-    def apply(self, operations, **kwargs):
-        self.reset()
-        rotations = kwargs.pop("rotations", [])
-
-        if len(operations) == 0 and len(rotations) == 0:
-            warnings.warn("Circuit is empty. Empty circuits return failures. Submitting anyway.")
-
-        for i, operation in enumerate(operations):
-            if i > 0 and operation.name in {
-                "BasisState",
-                "QubitStateVector",
-                "StatePrep",
-            }:
-                raise DeviceError(
-                    f"The operation {operation.name} is only supported at the beginning of a circuit."
-                )
-            self._apply_operation(operation)
-
-        # diagonalize observables
-        for operation in rotations:
-            self._apply_operation(operation)
-
-        self._submit_job()
-
-    def _apply_operation(self, operation):
-        name = operation.name
-        wires = self.map_wires(operation.wires).tolist()
-        gate = {"gate": self._operation_map[name]}
-        par = operation.parameters
-
-        if len(wires) == 2:
-            if name in {"SWAP", "XX", "YY", "ZZ", "MS"}:
-                # these gates takes two targets
-                gate["targets"] = wires
-            else:
-                gate["control"] = wires[0]
-                gate["target"] = wires[1]
-        else:
-            gate["target"] = wires[0]
-
-        if self.gateset == "native":
-            if len(par) > 1:
-                gate["phases"] = [float(v) for v in par]
-            else:
-                gate["phase"] = float(par[0])
-        elif par:
-            gate["rotation"] = float(par[0])
-
-        self.circuit["circuit"].append(gate)
-
-    def _submit_job(self):
-        job = Job(api_key=self.api_key)
-
-        # send job for exection
-        job.manager.create(**self.job)
-
-        # retrieve results
-        while not job.is_complete:
-            sleep(0.01)
-            job.reload()
-            if job.is_failed:
-                raise JobExecutionError("Job failed")
-
-        params = {} if self.sharpen is None else {"sharpen": self.sharpen}
-
-        job.manager.get(resource_id=job.id.value, params=params)
-
-        # The returned job histogram is of the form
-        # dict[str, float], and maps the computational basis
-        # state (as a base-10 integer string) to the probability
-        # as a floating point value between 0 and 1.
-        # e.g., {"0": 0.413, "9": 0.111, "17": 0.476}
-        self.histogram = job.data.value["histogram"]
-
-    @property
-    def prob(self):
-        """None or array[float]: Array of computational basis state probabilities. If
-        no job has been submitted, returns ``None``.
-        """
-        if self.histogram is None:
-            return None
-
-        if self._prob_array is None:
-            # The IonQ API returns basis states using little-endian ordering.
-            # Here, we rearrange the states to match the big-endian ordering
-            # expected by PennyLane.
-            basis_states = (
-                int(bin(int(k))[2:].rjust(self.num_wires, "0")[::-1], 2) for k in self.histogram
-            )
-            idx = np.fromiter(basis_states, dtype=int)
-
-            # convert the sparse probs into a probability array
-            self._prob_array = np.zeros([2**self.num_wires])
-
-            # histogram values don't always perfectly sum to exactly one
-            histogram_values = self.histogram.values()
-            norm = sum(histogram_values)
-            self._prob_array[idx] = np.fromiter(histogram_values, float) / norm
-
-        return self._prob_array
-
-    def probability(self, wires=None, shot_range=None, bin_size=None):
-        wires = wires or self.wires
-
-        if shot_range is None and bin_size is None:
-            return self.marginal_prob(self.prob, wires)
-
-        return self.estimate_probability(wires=wires, shot_range=shot_range, bin_size=bin_size)
-
-
-class SimulatorDevice(IonQDevice):
-    r"""Simulator device for IonQ.
-
-    Args:
-        wires (int or Iterable[Number, str]]): Number of wires to initialize the device with,
-            or iterable that contains unique labels for the subsystems as numbers (i.e., ``[-1, 0, 2]``)
-            or strings (``['ancilla', 'q1', 'q2']``).
-        gateset (str): the target gateset, either ``"qis"`` or ``"native"``.
-        shots (int, list[int]): Number of circuit evaluations/random samples used to estimate
-            expectation values of observables. If ``None``, the device calculates probability, expectation values,
-            and variances analytically. If an integer, it specifies the number of samples to estimate these quantities.
-            If a list of integers is passed, the circuit evaluations are batched over the list of shots.
-        api_key (str): The IonQ API key. If not provided, the environment
-            variable ``IONQ_API_KEY`` is used.
-    """
-    name = "IonQ Simulator PennyLane plugin"
-    short_name = "ionq.simulator"
-
-    def __init__(self, wires, *, target="simulator", gateset="qis", shots=1024, api_key=None):
-        super().__init__(wires=wires, target=target, gateset=gateset, shots=shots, api_key=api_key)
-
-    def generate_samples(self):
-        """Generates samples by random sampling with the probabilities returned by the simulator."""
-        number_of_states = 2**self.num_wires
-        samples = self.sample_basis_states(number_of_states, self.prob)
-        return QubitDevice.states_to_binary(samples, self.num_wires)
-
-
-class QPUDevice(IonQDevice):
-    r"""QPU device for IonQ.
-
-    Args:
-        wires (int or Iterable[Number, str]]): Number of wires to initialize the device with,
-            or iterable that contains unique labels for the subsystems as numbers (i.e., ``[-1, 0, 2]``)
-            or strings (``['ancilla', 'q1', 'q2']``).
-        gateset (str): the target gateset, either ``"qis"`` or ``"native"``.
-        backend (str): Optional specifier for an IonQ backend. Can be ``"harmony"``, ``"aria-1"``, etc.
-        shots (int, list[int]): Number of circuit evaluations/random samples used to estimate
-            expectation values of observables. If ``None``, the device calculates probability, expectation values,
-            and variances analytically. If an integer, it specifies the number of samples to estimate these quantities.
-            If a list of integers is passed, the circuit evaluations are batched over the list of shots.
-        api_key (str): The IonQ API key. If not provided, the environment
-            variable ``IONQ_API_KEY`` is used.
-    """
-    name = "IonQ QPU PennyLane plugin"
-    short_name = "ionq.qpu"
-
-    def __init__(
-        self,
-        wires,
-        *,
-        target="qpu",
-<<<<<<< HEAD
-        gateset="qis",
-        shots=1024,
-        api_key=None,
-        error_mitigation=None,
-        sharpen=None,
-    ):
-=======
-        backend=None,
-        gateset="qis",
-        shots=1024,
-        api_key=None,
-    ):
-        self.backend = backend
-        if self.backend is not None:
-            target += "." + self.backend
->>>>>>> 61ddfade
-        super().__init__(
-            wires=wires,
-            target=target,
-            gateset=gateset,
-            shots=shots,
-            api_key=api_key,
-<<<<<<< HEAD
-            error_mitigation=error_mitigation,
-            sharpen=sharpen,
-=======
->>>>>>> 61ddfade
-        )
-
-    def generate_samples(self):
-        """Generates samples from the qpu.
-
-        Note that the order of the samples returned here is not indicative of the order in which
-        the experiments were done, but is instead controlled by a random shuffle (and hence
-        set by numpy random seed).
-        """
-        number_of_states = 2**self.num_wires
-        counts = np.rint(
-            self.prob * self.shots,
-            out=np.zeros(number_of_states, dtype=int),
-            casting="unsafe",
-        )
-        samples = np.repeat(np.arange(number_of_states), counts)
-        np.random.shuffle(samples)
-        return QubitDevice.states_to_binary(samples, self.num_wires)
+# Copyright 2019-2021 Xanadu Quantum Technologies Inc.
+
+# Licensed under the Apache License, Version 2.0 (the "License");
+# you may not use this file except in compliance with the License.
+# You may obtain a copy of the License at
+
+#     http://www.apache.org/licenses/LICENSE-2.0
+
+# Unless required by applicable law or agreed to in writing, software
+# distributed under the License is distributed on an "AS IS" BASIS,
+# WITHOUT WARRANTIES OR CONDITIONS OF ANY KIND, either express or implied.
+# See the License for the specific language governing permissions and
+# limitations under the License.
+"""
+This module contains the device class for constructing IonQ devices for PennyLane.
+"""
+import os, warnings
+from time import sleep
+
+import numpy as np
+
+from pennylane import QubitDevice, DeviceError
+
+from .api_client import Job, JobExecutionError
+from ._version import __version__
+
+_qis_operation_map = {
+    # native PennyLane operations also native to IonQ
+    "PauliX": "x",
+    "PauliY": "y",
+    "PauliZ": "z",
+    "Hadamard": "h",
+    "CNOT": "cnot",
+    "SWAP": "swap",
+    "RX": "rx",
+    "RY": "ry",
+    "RZ": "rz",
+    "S": "s",
+    "S.inv": "si",
+    "T": "t",
+    "T.inv": "ti",
+    "SX": "v",
+    "SX.inv": "vi",
+    # additional operations not native to PennyLane but present in IonQ
+    "XX": "xx",
+    "YY": "yy",
+    "ZZ": "zz",
+}
+
+_native_operation_map = {
+    "GPI": "gpi",
+    "GPI2": "gpi2",
+    "MS": "ms",
+}
+
+_GATESET_OPS = {
+    "native": _native_operation_map,
+    "qis": _qis_operation_map,
+}
+
+
+class IonQDevice(QubitDevice):
+    r"""IonQ device for PennyLane.
+
+    Args:
+        target (str): the target device, either ``"simulator"`` or ``"qpu"``
+        wires (int or Iterable[Number, str]]): Number of wires to initialize the device with,
+            or iterable that contains unique labels for the subsystems as numbers (i.e., ``[-1, 0, 2]``)
+            or strings (``['ancilla', 'q1', 'q2']``).
+        gateset (str): the target gateset, either ``"qis"`` or ``"native"``.
+        shots (int, list[int]): Number of circuit evaluations/random samples used to estimate
+            expectation values of observables.
+            If a list of integers is passed, the circuit evaluations are batched over the list of shots.
+        api_key (str): The IonQ API key. If not provided, the environment
+            variable ``IONQ_API_KEY`` is used.
+    """
+    # pylint: disable=too-many-instance-attributes
+    name = "IonQ PennyLane plugin"
+    short_name = "ionq"
+    pennylane_requires = ">=0.15.0"
+    version = __version__
+    author = "Xanadu Inc."
+
+    _capabilities = {
+        "model": "qubit",
+        "tensor_observables": True,
+        "inverse_operations": True,
+    }
+
+    # Note: unlike QubitDevice, IonQ does not support QubitUnitary,
+    # and therefore does not support the Hermitian observable.
+    observables = {"PauliX", "PauliY", "PauliZ", "Hadamard", "Identity"}
+
+    def __init__(
+        self,
+        wires,
+        *,
+        target="simulator",
+        gateset="qis",
+        shots=1024,
+        api_key=None,
+        error_mitigation=None,
+        sharpen=None,
+    ):
+        if shots is None:
+            raise ValueError("The ionq device does not support analytic expectation values.")
+
+        super().__init__(wires=wires, shots=shots)
+        self.target = target
+        self.api_key = api_key
+        self.gateset = gateset
+        self.error_mitigation = error_mitigation
+        self.sharpen = sharpen
+        self._operation_map = _GATESET_OPS[gateset]
+        self.reset()
+
+    def reset(self):
+        """Reset the device"""
+        self._prob_array = None
+        self.histogram = None
+        self.circuit = {
+            "format": "ionq.circuit.v0",
+            "qubits": self.num_wires,
+            "circuit": [],
+            "gateset": self.gateset,
+        }
+        self.job = {
+            "input": self.circuit,
+            "target": self.target,
+            "shots": self.shots,
+        }
+        if self.error_mitigation is not None:
+            self.job["error_mitigation"] = self.error_mitigation
+        if self.job["target"] == "qpu":
+            self.job["target"] = "qpu.harmony"
+            warnings.warn(
+                "The ionq_qpu backend is deprecated. Defaulting to ionq_qpu.harmony.",
+                UserWarning,
+                stacklevel=2,
+            )
+
+    @property
+    def operations(self):
+        """Get the supported set of operations.
+
+        Returns:
+            set[str]: the set of PennyLane operation names the device supports
+        """
+        return set(self._operation_map.keys())
+
+    def apply(self, operations, **kwargs):
+        self.reset()
+        rotations = kwargs.pop("rotations", [])
+
+        if len(operations) == 0 and len(rotations) == 0:
+            warnings.warn("Circuit is empty. Empty circuits return failures. Submitting anyway.")
+
+        for i, operation in enumerate(operations):
+            if i > 0 and operation.name in {
+                "BasisState",
+                "QubitStateVector",
+                "StatePrep",
+            }:
+                raise DeviceError(
+                    f"The operation {operation.name} is only supported at the beginning of a circuit."
+                )
+            self._apply_operation(operation)
+
+        # diagonalize observables
+        for operation in rotations:
+            self._apply_operation(operation)
+
+        self._submit_job()
+
+    def _apply_operation(self, operation):
+        name = operation.name
+        wires = self.map_wires(operation.wires).tolist()
+        gate = {"gate": self._operation_map[name]}
+        par = operation.parameters
+
+        if len(wires) == 2:
+            if name in {"SWAP", "XX", "YY", "ZZ", "MS"}:
+                # these gates takes two targets
+                gate["targets"] = wires
+            else:
+                gate["control"] = wires[0]
+                gate["target"] = wires[1]
+        else:
+            gate["target"] = wires[0]
+
+        if self.gateset == "native":
+            if len(par) > 1:
+                gate["phases"] = [float(v) for v in par]
+            else:
+                gate["phase"] = float(par[0])
+        elif par:
+            gate["rotation"] = float(par[0])
+
+        self.circuit["circuit"].append(gate)
+
+    def _submit_job(self):
+        job = Job(api_key=self.api_key)
+
+        # send job for exection
+        job.manager.create(**self.job)
+
+        # retrieve results
+        while not job.is_complete:
+            sleep(0.01)
+            job.reload()
+            if job.is_failed:
+                raise JobExecutionError("Job failed")
+
+        params = {} if self.sharpen is None else {"sharpen": self.sharpen}
+
+        job.manager.get(resource_id=job.id.value, params=params)
+
+        # The returned job histogram is of the form
+        # dict[str, float], and maps the computational basis
+        # state (as a base-10 integer string) to the probability
+        # as a floating point value between 0 and 1.
+        # e.g., {"0": 0.413, "9": 0.111, "17": 0.476}
+        self.histogram = job.data.value["histogram"]
+
+    @property
+    def prob(self):
+        """None or array[float]: Array of computational basis state probabilities. If
+        no job has been submitted, returns ``None``.
+        """
+        if self.histogram is None:
+            return None
+
+        if self._prob_array is None:
+            # The IonQ API returns basis states using little-endian ordering.
+            # Here, we rearrange the states to match the big-endian ordering
+            # expected by PennyLane.
+            basis_states = (
+                int(bin(int(k))[2:].rjust(self.num_wires, "0")[::-1], 2) for k in self.histogram
+            )
+            idx = np.fromiter(basis_states, dtype=int)
+
+            # convert the sparse probs into a probability array
+            self._prob_array = np.zeros([2**self.num_wires])
+
+            # histogram values don't always perfectly sum to exactly one
+            histogram_values = self.histogram.values()
+            norm = sum(histogram_values)
+            self._prob_array[idx] = np.fromiter(histogram_values, float) / norm
+
+        return self._prob_array
+
+    def probability(self, wires=None, shot_range=None, bin_size=None):
+        wires = wires or self.wires
+
+        if shot_range is None and bin_size is None:
+            return self.marginal_prob(self.prob, wires)
+
+        return self.estimate_probability(wires=wires, shot_range=shot_range, bin_size=bin_size)
+
+
+class SimulatorDevice(IonQDevice):
+    r"""Simulator device for IonQ.
+
+    Args:
+        wires (int or Iterable[Number, str]]): Number of wires to initialize the device with,
+            or iterable that contains unique labels for the subsystems as numbers (i.e., ``[-1, 0, 2]``)
+            or strings (``['ancilla', 'q1', 'q2']``).
+        gateset (str): the target gateset, either ``"qis"`` or ``"native"``.
+        shots (int, list[int]): Number of circuit evaluations/random samples used to estimate
+            expectation values of observables. If ``None``, the device calculates probability, expectation values,
+            and variances analytically. If an integer, it specifies the number of samples to estimate these quantities.
+            If a list of integers is passed, the circuit evaluations are batched over the list of shots.
+        api_key (str): The IonQ API key. If not provided, the environment
+            variable ``IONQ_API_KEY`` is used.
+    """
+    name = "IonQ Simulator PennyLane plugin"
+    short_name = "ionq.simulator"
+
+    def __init__(self, wires, *, target="simulator", gateset="qis", shots=1024, api_key=None):
+        super().__init__(wires=wires, target=target, gateset=gateset, shots=shots, api_key=api_key)
+
+    def generate_samples(self):
+        """Generates samples by random sampling with the probabilities returned by the simulator."""
+        number_of_states = 2**self.num_wires
+        samples = self.sample_basis_states(number_of_states, self.prob)
+        return QubitDevice.states_to_binary(samples, self.num_wires)
+
+
+class QPUDevice(IonQDevice):
+    r"""QPU device for IonQ.
+
+    Args:
+        wires (int or Iterable[Number, str]]): Number of wires to initialize the device with,
+            or iterable that contains unique labels for the subsystems as numbers (i.e., ``[-1, 0, 2]``)
+            or strings (``['ancilla', 'q1', 'q2']``).
+        gateset (str): the target gateset, either ``"qis"`` or ``"native"``.
+        backend (str): Optional specifier for an IonQ backend. Can be ``"harmony"``, ``"aria-1"``, etc.
+        shots (int, list[int]): Number of circuit evaluations/random samples used to estimate
+            expectation values of observables. If ``None``, the device calculates probability, expectation values,
+            and variances analytically. If an integer, it specifies the number of samples to estimate these quantities.
+            If a list of integers is passed, the circuit evaluations are batched over the list of shots.
+        api_key (str): The IonQ API key. If not provided, the environment
+            variable ``IONQ_API_KEY`` is used.
+    """
+    name = "IonQ QPU PennyLane plugin"
+    short_name = "ionq.qpu"
+
+    def __init__(
+        self,
+        wires,
+        *,
+        target="qpu",
+        gateset="qis",
+        shots=1024,
+        backend=None,
+        error_mitigation=None,
+        sharpen=None,
+        api_key=None,
+    ):
+        self.backend = backend
+        if self.backend is not None:
+            target += "." + self.backend
+        super().__init__(
+            wires=wires,
+            target=target,
+            gateset=gateset,
+            shots=shots,
+            api_key=api_key,
+            error_mitigation=error_mitigation,
+            sharpen=sharpen,
+        )
+
+    def generate_samples(self):
+        """Generates samples from the qpu.
+
+        Note that the order of the samples returned here is not indicative of the order in which
+        the experiments were done, but is instead controlled by a random shuffle (and hence
+        set by numpy random seed).
+        """
+        number_of_states = 2**self.num_wires
+        counts = np.rint(
+            self.prob * self.shots,
+            out=np.zeros(number_of_states, dtype=int),
+            casting="unsafe",
+        )
+        samples = np.repeat(np.arange(number_of_states), counts)
+        np.random.shuffle(samples)
+        return QubitDevice.states_to_binary(samples, self.num_wires)