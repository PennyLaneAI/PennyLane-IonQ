--- conflicted
+++ resolved
@@ -395,19 +395,7 @@
         assert dev.prob is None
 
     @pytest.mark.parametrize(
-<<<<<<< HEAD
-        "backend",
-        [
-            "aria-1",
-            "aria-2",
-            "forte-1",
-            "forte-enterprise-1",
-            "forte-enterprise-2",
-            None,
-        ],
-=======
         "backend", ["aria-1", "aria-2", "forte-1", "forte-enterprise-1", "forte-enterprise-2", None]
->>>>>>> aafc6da8
     )
     def test_backend_initialization(self, backend):
         """Test that the device initializes with the correct backend."""
