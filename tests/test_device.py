# Copyright 2018 Xanadu Quantum Technologies Inc.

# Licensed under the Apache License, Version 2.0 (the "License");
# you may not use this file except in compliance with the License.
# You may obtain a copy of the License at

#     http://www.apache.org/licenses/LICENSE-2.0

# Unless required by applicable law or agreed to in writing, software
# distributed under the License is distributed on an "AS IS" BASIS,
# WITHOUT WARRANTIES OR CONDITIONS OF ANY KIND, either express or implied.
# See the License for the specific language governing permissions and
# limitations under the License.
"""Tests that plugin devices are accessible and integrate with PennyLane"""
import json
import numpy as np
import pennylane as qml
import pytest
import requests

from conftest import shortnames
from pennylane_ionq.api_client import JobExecutionError, ResourceManager, Job
from pennylane_ionq.device import QPUDevice, IonQDevice, SimulatorDevice
from pennylane_ionq.ops import GPI, GPI2, MS
from pennylane.measurements import SampleMeasurement

FAKE_API_KEY = "ABC123"


class TestDevice:
    """Tests for the IonQDevice class."""

    @pytest.mark.parametrize(
        "wires,histogram",
        [
            (1, {"0": 0.6, "1": 0.4}),
            (2, {"0": 0.1, "1": 0.2, "2": 0.3, "3": 0.4}),
            (4, {"0": 0.413, "6": 0.111, "15": 0.476}),
            (4, {"7": 0.413, "3": 0.111, "2": 0.476}),
        ],
    )
    def test_generate_samples_qpu_device(self, wires, histogram):
        """Test that the generate_samples method for QPUDevices shuffles the samples between calls."""

        dev = QPUDevice(wires, shots=1024, api_key=FAKE_API_KEY)
        dev.histogram = histogram

        sample1 = dev.generate_samples()
        assert dev.histogram == histogram  # make sure histogram is still the same
        sample2 = dev.generate_samples()
        assert not np.all(sample1 == sample2)  # some rows are different

        unique_outcomes1 = np.unique(sample1, axis=0)
        unique_outcomes2 = np.unique(sample2, axis=0)
        assert np.all(unique_outcomes1 == unique_outcomes2)  # possible outcomes are the same

        sorted_outcomes1 = np.sort(sample1, axis=0)
        sorted_outcomes2 = np.sort(sample2, axis=0)
        assert np.all(sorted_outcomes1 == sorted_outcomes2)  # set of outcomes is the same


class TestDeviceIntegration:
    """Test the devices work correctly from the PennyLane frontend."""

    @pytest.mark.parametrize("d", shortnames)
    def test_load_device(self, d):
        """Test that the device loads correctly"""
        dev = qml.device(d, wires=2, shots=1024)
        assert dev.num_wires == 2
        assert dev.shots.total_shots == 1024
        assert dev.short_name == d

    @pytest.mark.parametrize("d", shortnames)
    def test_args(self, d):
        """Test that the device requires correct arguments"""
        with pytest.raises(TypeError, match="missing 1 required positional argument"):
            qml.device(d)

        # IonQ devices do not allow shots=None
        with pytest.raises(ValueError, match="does not support analytic"):
            qml.device(d, wires=1, shots=None)

    def test_emptycircuit_warning(self, mocker):
        """Test warning raised on submission of an empty circuit."""

        def mock_submit_job(*args):
            pass

        mocker.patch("pennylane_ionq.device.IonQDevice._submit_job", mock_submit_job)
        dev = IonQDevice(wires=(0,))

        with pytest.warns(UserWarning, match=r"Circuit is empty."):
            dev.apply([])

    def test_failedcircuit(self, monkeypatch):
        monkeypatch.setattr(
            requests, "post", lambda url, timeout, data, headers: (url, data, headers)
        )
        monkeypatch.setattr(ResourceManager, "handle_response", lambda self, response: None)
        monkeypatch.setattr(Job, "is_complete", False)
        monkeypatch.setattr(Job, "is_failed", True)

        dev = IonQDevice(wires=(0,), api_key="test")
        with pytest.raises(JobExecutionError):
            dev._submit_job()

    @pytest.mark.parametrize("shots", [100, 500, 8192])
    def test_shots(self, shots, monkeypatch, mocker, tol):
        """Test that shots are correctly specified when submitting a job to the API."""

        monkeypatch.setattr(
            requests, "post", lambda url, timeout, data, headers: (url, data, headers)
        )
        monkeypatch.setattr(ResourceManager, "handle_response", lambda self, response: None)
        monkeypatch.setattr(Job, "is_complete", True)

        def fake_response(self, resource_id=None, params=None):
            """Return fake response data"""
            fake_json = {"0": 1}
            setattr(self.resource, "data", type("data", tuple(), {"value": fake_json})())

        monkeypatch.setattr(ResourceManager, "get", fake_response)

        dev = qml.device("ionq.simulator", wires=1, shots=shots, api_key="test")

        @qml.qnode(dev)
        def circuit():
            """Reference QNode"""
            qml.PauliX(wires=0)
            return qml.expval(qml.PauliZ(0))

        spy = mocker.spy(requests, "post")
        circuit()
        assert json.loads(spy.call_args[1]["data"])["shots"] == shots

    @pytest.mark.parametrize("error_mitigation", [None, {"debias": True}, {"debias": False}])
    def test_error_mitigation(self, error_mitigation, monkeypatch, mocker):
        """Test that shots are correctly specified when submitting a job to the API."""

        monkeypatch.setattr(
            requests, "post", lambda url, timeout, data, headers: (url, data, headers)
        )
        monkeypatch.setattr(ResourceManager, "handle_response", lambda self, response: None)
        monkeypatch.setattr(Job, "is_complete", True)

        def fake_response(self, resource_id=None, params=None):
            """Return fake response data"""
            fake_json = {"0": 1}
            setattr(self.resource, "data", type("data", tuple(), {"value": fake_json})())

        monkeypatch.setattr(ResourceManager, "get", fake_response)

        dev = qml.device(
            "ionq.qpu",
            wires=1,
            shots=5000,
            api_key="test",
            error_mitigation=error_mitigation,
        )

        @qml.qnode(dev)
        def circuit():
            """Reference QNode"""
            qml.PauliX(wires=0)
            return qml.expval(qml.PauliZ(0))

        spy = mocker.spy(requests, "post")
        circuit()
        if error_mitigation is not None:
            assert json.loads(spy.call_args[1]["data"])["error_mitigation"] == error_mitigation
        else:
            with pytest.raises(KeyError, match="error_mitigation"):
                json.loads(spy.call_args[1]["data"])["error_mitigation"]

    @pytest.mark.parametrize("shots", [8192])
    def test_one_qubit_circuit(self, shots, requires_api, tol):
        """Test that devices provide correct result for a simple circuit"""
        dev = qml.device("ionq.simulator", wires=1, shots=shots)

        a = 0.543
        b = 0.123
        c = qml.numpy.array(0.987, requires_grad=False)

        @qml.qnode(dev)
        def circuit(x, y, z):
            """Reference QNode"""
            qml.BasisState(np.array([1]), wires=0)
            qml.Hadamard(wires=0)
            qml.Rot(x, y, z, wires=0)
            return qml.expval(qml.PauliZ(0))

        assert np.allclose(circuit(a, b, c), np.cos(a) * np.sin(b), **tol)

    @pytest.mark.parametrize("shots", [8192])
    def test_one_qubit_ordering(self, shots, requires_api, tol):
        """Test that probabilities are returned with the correct qubit ordering"""
        dev = qml.device("ionq.simulator", wires=2, shots=shots)

        @qml.qnode(dev)
        def circuit():
            qml.PauliX(wires=1)
            return qml.probs(wires=[0, 1])

        res = circuit()
        assert np.allclose(res, np.array([0.0, 1.0, 0.0, 0.0]), **tol)

    @pytest.mark.parametrize("d", shortnames)
    def test_prob_no_results(self, d):
        """Test that the prob attribute is
        None if no job has yet been run."""
        dev = qml.device(d, wires=1, shots=1)
        assert dev.prob is None

<<<<<<< HEAD
    # def test_probability(self):
    #     """Test that device.probability works."""
    #     dev = qml.device("ionq.simulator", wires=2)
    #     dev._samples = np.array([[1, 1], [1, 1], [0, 0], [0, 0]])
    #     assert np.array_equal(dev.probability(shot_range=(0, 2)), [0, 0, 0, 1])
=======
    def test_probability(self):
        """Test that device.probability works."""
        dev = qml.device("ionq.simulator", wires=2)
        dev.target_device._samples = np.array([[1, 1], [1, 1], [0, 0], [0, 0]])
        assert np.array_equal(dev.probability(shot_range=(0, 2)), [0, 0, 0, 1])
>>>>>>> b81f6e97

    #     uniform_prob = [0.25] * 4
    #     with patch(
    #         "pennylane_ionq.device.SimulatorDevice.prob"
    #     ) as mock_prob:
    #         mock_prob.return_value = uniform_prob
    #         assert np.array_equal(dev.probability(), uniform_prob)

    @pytest.mark.parametrize("backend", ["harmony", "aria-1", "aria-2", "forte-1", None])
    def test_backend_initialization(self, backend):
        """Test that the device initializes with the correct backend."""
        dev = qml.device(
            "ionq.qpu",
            wires=2,
            shots=1000,
            backend=backend,
        )
        assert dev.backend == backend

    def test_batch_execute_probabilities(self, requires_api):
        """Test batch_execute method when computing circuit probabilities."""
        dev = SimulatorDevice(wires=(0, 1, 2), gateset="native", shots=1024)
        with qml.tape.QuantumTape() as tape1:
            GPI(0.5, wires=[0])
            GPI2(0, wires=[1])
            MS(0, 0.5, wires=[1, 2])
            qml.probs(wires=[0, 1, 2])
        with qml.tape.QuantumTape() as tape2:
            GPI2(0, wires=[0])
            GPI(0.5, wires=[1])
            MS(0, 0.5, wires=[1, 2])
            qml.probs(wires=[0, 1, 2])
        results = dev.batch_execute([tape1, tape2])
        assert np.array_equal(results[0], [0.0, 0.0, 0.0, 0.0, 0.25, 0.25, 0.25, 0.25])
        assert np.array_equal(results[1], [0.0, 0.25, 0.25, 0.0, 0.0, 0.25, 0.25, 0.0])
        dev.set_current_circuit_index(0)
        assert np.array_equal(
            dev.probability(),
            [0.0, 0.0, 0.0, 0.0, 0.25, 0.25, 0.25, 0.25],
        )
        dev.set_current_circuit_index(1)
        assert np.array_equal(
            dev.probability(),
            [0.0, 0.25, 0.25, 0.0, 0.0, 0.25, 0.25, 0.0],
        )

    def test_batch_execute_variance(self, requires_api):
        """Test batch_execute method when computing variance of an observable."""
        dev = SimulatorDevice(wires=(0,), gateset="native", shots=1024)
        with qml.tape.QuantumTape() as tape1:
            GPI(0, wires=[0])
            qml.var(qml.PauliZ(0))
        with qml.tape.QuantumTape() as tape2:
            GPI2(0, wires=[0])
            qml.var(qml.PauliZ(0))
        results = dev.batch_execute([tape1, tape2])
        assert results[0] == pytest.approx(0, abs=0.01)
        assert results[1] == pytest.approx(1, abs=0.01)

    def test_batch_execute_expectation_value(self, requires_api):
        """Test batch_execute method when computing expectation value of an observable."""
        dev = SimulatorDevice(wires=(0,), gateset="native", shots=1024)
        with qml.tape.QuantumTape() as tape1:
            GPI(0, wires=[0])
            qml.expval(qml.PauliZ(0))
        with qml.tape.QuantumTape() as tape2:
            GPI2(0, wires=[0])
            qml.expval(qml.PauliZ(0))
        results = dev.batch_execute([tape1, tape2])
        assert results[0] == pytest.approx(-1, abs=0.1)
        assert results[1] == pytest.approx(0, abs=0.1)

    def test_batch_execute_sample(self, requires_api):
        """Test batch_execute method when sampling."""
        dev = SimulatorDevice(wires=(0,), gateset="native", shots=1024)
        with qml.tape.QuantumTape() as tape1:
            GPI(0, wires=[0])
            qml.sample(qml.PauliZ(0))
        with qml.tape.QuantumTape() as tape2:
            GPI2(0, wires=[0])
            qml.sample(qml.PauliZ(0))
        results = dev.batch_execute([tape1, tape2])
        dev.set_current_circuit_index(0)
        results0 = dev.sample(qml.PauliZ(0))
        dev.set_current_circuit_index(1)
        results1 = dev.sample(qml.PauliZ(0))
        assert set(results[0]) == set(results0) == {-1}
        assert set(results[1]) == set(results1) == {-1, 1}

    def test_batch_execute_counts(self, requires_api):
        """Test batch_execute method when computing counts."""
        dev = SimulatorDevice(wires=(0,), gateset="native", shots=1024)
        with qml.tape.QuantumTape() as tape1:
            GPI(0, wires=[0])
            qml.counts(qml.PauliZ(0))
        with qml.tape.QuantumTape() as tape2:
            GPI2(0, wires=[0])
            qml.counts(qml.PauliZ(0))
        results = dev.batch_execute([tape1, tape2])
        assert results[0][-1] == 1024
        assert results[1][-1] == pytest.approx(512, abs=100)

    def test_sample_measurements(self, requires_api):
        """Test branch of code activated by using SampleMeasurement."""

        class CountState(SampleMeasurement):
            def __init__(self, state: str):
                self.state = state  # string identifying the state e.g. "0101"
                wires = list(range(len(state)))
                super().__init__(wires=wires)

            def process_samples(
                self, samples, wire_order, shot_range=None, bin_size=None
            ):
                counts_mp = qml.counts(wires=self._wires)
                counts = counts_mp.process_samples(
                    samples, wire_order, shot_range, bin_size
                )
                return float(counts.get(self.state, 0))

            def process_counts(self, counts, wire_order):
                return float(counts.get(self.state, 0))

            def __copy__(self):
                return CountState(state=self.state)

        dev = SimulatorDevice(wires=(0,), gateset="native", shots=1024)

        with qml.tape.QuantumTape() as tape1:
            GPI(0, wires=[0])
            CountState(state="1")

        with qml.tape.QuantumTape() as tape2:
            GPI2(0, wires=[0])
            CountState(state="1")

        results = dev.batch_execute([tape1, tape2])
        assert results[0] == 1024
        assert results[1] == pytest.approx(512, abs=100)


class TestJobAttribute:
    """Tests job creation with mocked submission."""

    def test_nonparametrized_tape(self, mocker):
        """Tests job attribute after single paulix tape."""

        def mock_submit_job(*args):
            pass

        mocker.patch("pennylane_ionq.device.IonQDevice._submit_job", mock_submit_job)
        dev = IonQDevice(wires=(0,), target="foo")

        with qml.tape.QuantumTape() as tape:
            qml.PauliX(0)

        dev.apply(tape.operations)

        assert dev.job["input"]["format"] == "ionq.circuit.v0"
        assert dev.job["input"]["gateset"] == "qis"
        assert dev.job["target"] == "foo"
        assert dev.job["input"]["qubits"] == 1

        assert len(dev.job["input"]["circuit"]) == 1
        assert dev.job["input"]["circuit"][0] == {"gate": "x", "target": 0}

    def test_nonparametrized_tape_batch_submit(self, mocker):
        """Tests job attribute after single paulix tape, on batch submit."""

        def mock_submit_job(*args):
            pass

        mocker.patch("pennylane_ionq.device.IonQDevice._submit_job", mock_submit_job)
        dev = IonQDevice(wires=(0,), target="foo")

        with qml.tape.QuantumTape() as tape:
            qml.PauliX(0)

        dev.reset(circuits_array_length=1)
        dev.batch_apply(tape.operations, circuit_index=0)

        assert dev.job["input"]["format"] == "ionq.circuit.v0"
        assert dev.job["input"]["gateset"] == "qis"
        assert dev.job["target"] == "foo"
        assert dev.job["input"]["qubits"] == 1

        assert len(dev.job["input"]["circuits"]) == 1
        assert dev.job["input"]["circuits"][0]["circuit"][0] == {
            "gate": "x",
            "target": 0,
        }

    def test_parameterized_op(self, mocker):
        """Tests job attribute several parameterized operations."""

        def mock_submit_job(*args):
            pass

        mocker.patch("pennylane_ionq.device.IonQDevice._submit_job", mock_submit_job)
        dev = IonQDevice(wires=(0,))

        with qml.tape.QuantumTape() as tape:
            qml.RX(1.2345, wires=0)
            qml.RY(qml.numpy.array(2.3456), wires=0)

        dev.apply(tape.operations)

        assert dev.job["input"]["format"] == "ionq.circuit.v0"
        assert dev.job["input"]["gateset"] == "qis"
        assert dev.job["input"]["qubits"] == 1

        assert len(dev.job["input"]["circuit"]) == 2
        assert dev.job["input"]["circuit"][0] == {
            "gate": "rx",
            "target": 0,
            "rotation": 1.2345,
        }
        assert dev.job["input"]["circuit"][1] == {
            "gate": "ry",
            "target": 0,
            "rotation": 2.3456,
        }

    def test_parameterized_op_batch_submit(self, mocker):
        """Tests job attribute several parameterized operations."""

        def mock_submit_job(*args):
            pass

        mocker.patch("pennylane_ionq.device.IonQDevice._submit_job", mock_submit_job)
        dev = IonQDevice(wires=(0,))

        with qml.tape.QuantumTape() as tape:
            qml.RX(1.2345, wires=0)
            qml.RY(qml.numpy.array(2.3456), wires=0)

        dev.reset(circuits_array_length=1)
        dev.batch_apply(tape.operations, circuit_index=0)

        assert dev.job["input"]["format"] == "ionq.circuit.v0"
        assert dev.job["input"]["gateset"] == "qis"
        assert dev.job["input"]["qubits"] == 1

        assert len(dev.job["input"]["circuits"][0]["circuit"]) == 2
        assert dev.job["input"]["circuits"][0]["circuit"][0] == {
            "gate": "rx",
            "target": 0,
            "rotation": 1.2345,
        }
        assert dev.job["input"]["circuits"][0]["circuit"][1] == {
            "gate": "ry",
            "target": 0,
            "rotation": 2.3456,
        }

    def test_parameterized_native_op(self, mocker):
        """Tests job attribute several parameterized native operations."""

        def mock_submit_job(*args):
            pass

        mocker.patch("pennylane_ionq.device.IonQDevice._submit_job", mock_submit_job)
        dev = IonQDevice(wires=(0, 1, 2), gateset="native")

        with qml.tape.QuantumTape() as tape:
            GPI(0.1, wires=[0])
            GPI2(0.2, wires=[1])
            MS(0.2, 0.3, wires=[1, 2])
            MS(0.4, 0.5, 0.1, wires=[1, 2])

        dev.apply(tape.operations)

        assert dev.job["input"]["format"] == "ionq.circuit.v0"
        assert dev.job["input"]["gateset"] == "native"
        assert dev.job["input"]["qubits"] == 3

        assert len(dev.job["input"]["circuit"]) == 4
        assert dev.job["input"]["circuit"][0] == {
            "gate": "gpi",
            "target": 0,
            "phase": 0.1,
        }
        assert dev.job["input"]["circuit"][1] == {
            "gate": "gpi2",
            "target": 1,
            "phase": 0.2,
        }
        assert dev.job["input"]["circuit"][2] == {
            "gate": "ms",
            "targets": [1, 2],
            "phases": [0.2, 0.3],
            "angle": 0.25,
        }
        assert dev.job["input"]["circuit"][3] == {
            "gate": "ms",
            "targets": [1, 2],
            "phases": [0.4, 0.5],
            "angle": 0.1,
        }

    def test_parameterized_native_op_batch_submit(self, mocker):
        """Tests job attribute for several parameterized native operations with batch_execute."""

        class StopExecute(Exception):
            pass

        def mock_submit_job(*args):
            raise StopExecute()

        mocker.patch(
            "pennylane_ionq.device.SimulatorDevice._submit_job", mock_submit_job
        )
        dev = SimulatorDevice(wires=(0,), gateset="native", shots=1024)

        with qml.tape.QuantumTape() as tape1:
            GPI(0.7, wires=[0])
            GPI2(0.8, wires=[0])
            qml.expval(qml.PauliZ(0))
        with qml.tape.QuantumTape() as tape2:
            GPI2(0.9, wires=[0])
            qml.expval(qml.PauliZ(0))

        try:
            dev.batch_execute([tape1, tape2])
        except StopExecute:
            pass

        assert dev.job["input"]["format"] == "ionq.circuit.v0"
        assert dev.job["input"]["gateset"] == "native"
        assert dev.job["target"] == "simulator"
        assert dev.job["input"]["qubits"] == 1
        assert len(dev.job["input"]["circuits"]) == 2
        assert dev.job["input"]["circuits"][0]["circuit"][0] == {
            "gate": "gpi",
            "target": 0,
            "phase": 0.7,
        }
        assert dev.job["input"]["circuits"][0]["circuit"][1] == {
            "gate": "gpi2",
            "target": 0,
            "phase": 0.8,
        }
        assert dev.job["input"]["circuits"][1]["circuit"][0] == {
            "gate": "gpi2",
            "target": 0,
            "phase": 0.9,
        }

    @pytest.mark.parametrize(
        "phi0, phi1, theta",
        [
            (0.1, 0.2, 0.25),  # Default fully entangling case
            (0, 0.3, 0.1),  # Partially entangling case
            (1.5, 2.7, 0),  # No entanglement case
        ],
    )
    def test_ms_gate_theta_variation(self, phi0, phi1, theta, tol=1e-6):
        """Test MS gate with different theta values to ensure correct entanglement behavior."""
        ms_gate = MS(phi0, phi1, theta, wires=[0, 1])

        # Compute the matrix representation of the gate
        computed_matrix = ms_gate.compute_matrix(*ms_gate.data)

        # Expected matrix
        cos = np.cos(theta / 2)
        exp = np.exp
        pi = np.pi
        i = 1j
        expected_matrix = (
            1
            / np.sqrt(2)
            * np.array(
                [
                    [cos, 0, 0, -i * exp(-2 * pi * i * (phi0 + phi1))],
                    [0, cos, -i * exp(-2 * pi * i * (phi0 - phi1)), 0],
                    [0, -i * exp(2 * pi * i * (phi0 - phi1)), cos, 0],
                    [-i * exp(2 * pi * i * (phi0 + phi1)), 0, 0, cos],
                ]
            )
        )

        assert list(ms_gate.data) == [phi0, phi1, theta]
        assert np.allclose(
            computed_matrix, expected_matrix, atol=tol
        ), "Computed matrix does not match the expected matrix"<|MERGE_RESOLUTION|>--- conflicted
+++ resolved
@@ -67,7 +67,7 @@
         """Test that the device loads correctly"""
         dev = qml.device(d, wires=2, shots=1024)
         assert dev.num_wires == 2
-        assert dev.shots.total_shots == 1024
+        assert dev.shots == 1024
         assert dev.short_name == d
 
     @pytest.mark.parametrize("d", shortnames)
@@ -210,27 +210,6 @@
         None if no job has yet been run."""
         dev = qml.device(d, wires=1, shots=1)
         assert dev.prob is None
-
-<<<<<<< HEAD
-    # def test_probability(self):
-    #     """Test that device.probability works."""
-    #     dev = qml.device("ionq.simulator", wires=2)
-    #     dev._samples = np.array([[1, 1], [1, 1], [0, 0], [0, 0]])
-    #     assert np.array_equal(dev.probability(shot_range=(0, 2)), [0, 0, 0, 1])
-=======
-    def test_probability(self):
-        """Test that device.probability works."""
-        dev = qml.device("ionq.simulator", wires=2)
-        dev.target_device._samples = np.array([[1, 1], [1, 1], [0, 0], [0, 0]])
-        assert np.array_equal(dev.probability(shot_range=(0, 2)), [0, 0, 0, 1])
->>>>>>> b81f6e97
-
-    #     uniform_prob = [0.25] * 4
-    #     with patch(
-    #         "pennylane_ionq.device.SimulatorDevice.prob"
-    #     ) as mock_prob:
-    #         mock_prob.return_value = uniform_prob
-    #         assert np.array_equal(dev.probability(), uniform_prob)
 
     @pytest.mark.parametrize("backend", ["harmony", "aria-1", "aria-2", "forte-1", None])
     def test_backend_initialization(self, backend):
