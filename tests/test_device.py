--- conflicted
+++ resolved
@@ -243,13 +243,7 @@
             mock_prob.return_value = uniform_prob
             assert np.array_equal(dev.probability(), uniform_prob)
 
-<<<<<<< HEAD
-    @pytest.mark.parametrize(
-        "backend", ["harmony", "aria-1", "aria-2", "forte-1", None]
-    )
-=======
     @pytest.mark.parametrize("backend", ["harmony", "aria-1", "aria-2", "forte-1", None])
->>>>>>> 0adf43df
     def test_backend_initialization(self, backend):
         """Test that the device initializes with the correct backend."""
         dev = qml.device(
