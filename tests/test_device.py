# Copyright 2018 Xanadu Quantum Technologies Inc.

# Licensed under the Apache License, Version 2.0 (the "License");
# you may not use this file except in compliance with the License.
# You may obtain a copy of the License at

#     http://www.apache.org/licenses/LICENSE-2.0

# Unless required by applicable law or agreed to in writing, software
# distributed under the License is distributed on an "AS IS" BASIS,
# WITHOUT WARRANTIES OR CONDITIONS OF ANY KIND, either express or implied.
# See the License for the specific language governing permissions and
# limitations under the License.
"""Tests that plugin devices are accessible and integrate with PennyLane"""
import json
import logging
import numpy as np
import pennylane as qml
import pytest
import requests

from conftest import shortnames
from pennylane_ionq.api_client import JobExecutionError, ResourceManager, Job
from pennylane_ionq.device import (
    QPUDevice,
    IonQDevice,
    SimulatorDevice,
    CircuitIndexNotSetException,
)
from pennylane_ionq.ops import GPI, GPI2, MS
from pennylane.measurements import SampleMeasurement, ShotCopies
from unittest import mock

FAKE_API_KEY = "ABC123"


class TestDevice:
    """Tests for the IonQDevice class."""

    @pytest.mark.parametrize(
        "wires,histogram",
        [
            (1, {"0": 0.6, "1": 0.4}),
            (2, {"0": 0.1, "1": 0.2, "2": 0.3, "3": 0.4}),
            (4, {"0": 0.413, "6": 0.111, "15": 0.476}),
            (4, {"7": 0.413, "3": 0.111, "2": 0.476}),
        ],
    )
    def test_generate_samples_qpu_device(self, wires, histogram):
        """Test that the generate_samples method for QPUDevices shuffles the samples between calls."""

        dev = QPUDevice(wires, shots=1024, api_key=FAKE_API_KEY)
        dev.histograms = [histogram]

        sample1 = dev.generate_samples()
        assert dev.histograms[0] == histogram  # make sure histogram is still the same
        sample2 = dev.generate_samples()
        assert not np.all(sample1 == sample2)  # some rows are different

        unique_outcomes1 = np.unique(sample1, axis=0)
        unique_outcomes2 = np.unique(sample2, axis=0)
        assert np.all(unique_outcomes1 == unique_outcomes2)  # possible outcomes are the same

        sorted_outcomes1 = np.sort(sample1, axis=0)
        sorted_outcomes2 = np.sort(sample2, axis=0)
        assert np.all(sorted_outcomes1 == sorted_outcomes2)  # set of outcomes is the same


class TestDeviceIntegration:
    """Test the devices work correctly from the PennyLane frontend."""

    @pytest.mark.parametrize("d", shortnames)
    def test_load_device(self, d):
        """Test that the device loads correctly"""
        dev = qml.device(d, wires=2, shots=1024)
        assert dev.num_wires == 2
        assert dev.shots.total_shots == 1024
        assert dev.short_name == d

    @pytest.mark.parametrize("d", shortnames)
    def test_args(self, d):
        """Test that the device requires correct arguments"""
        with pytest.raises(TypeError, match="missing 1 required positional argument"):
            qml.device(d)

        # IonQ devices do not allow shots=None
        with pytest.raises(ValueError, match="does not support analytic"):
            qml.device(d, wires=1, shots=None)

    def test_emptycircuit_warning(self, mocker):
        """Test warning raised on submission of an empty circuit."""

        def mock_submit_job(*args):
            pass

        mocker.patch("pennylane_ionq.device.IonQDevice._submit_job", mock_submit_job)
        dev = IonQDevice(wires=(0,))

        with pytest.warns(UserWarning, match=r"Circuit is empty."):
            dev.apply([])

    def test_failedcircuit(self, monkeypatch):
        monkeypatch.setattr(
            requests, "post", lambda url, timeout, data, headers: (url, data, headers)
        )
        monkeypatch.setattr(ResourceManager, "handle_response", lambda self, response: None)
        monkeypatch.setattr(Job, "is_complete", False)
        monkeypatch.setattr(Job, "is_failed", True)

        dev = IonQDevice(wires=(0,), api_key="test")
        with pytest.raises(JobExecutionError):
            dev._submit_job()

    @pytest.mark.parametrize("shots", [100, 500, 8192])
    def test_shots(self, shots, monkeypatch, mocker, tol):
        """Test that shots are correctly specified when submitting a job to the API."""

        monkeypatch.setattr(
            requests, "post", lambda url, timeout, data, headers: (url, data, headers)
        )
        monkeypatch.setattr(ResourceManager, "handle_response", lambda self, response: None)
        monkeypatch.setattr(Job, "is_complete", True)

        def fake_response(self, resource_id=None, params=None):
            """Return fake response data"""
            fake_json = {"0": 1}
            setattr(self.resource, "data", type("data", tuple(), {"value": fake_json})())

        monkeypatch.setattr(ResourceManager, "get", fake_response)

        dev = qml.device("ionq.simulator", wires=1, shots=shots, api_key="test")

        @qml.qnode(dev)
        def circuit():
            """Reference QNode"""
            qml.PauliX(wires=0)
            return qml.expval(qml.PauliZ(0))

        spy = mocker.spy(requests, "post")
        circuit()
        assert json.loads(spy.call_args[1]["data"])["shots"] == shots

    @pytest.mark.parametrize("error_mitigation", [None, {"debias": True}, {"debias": False}])
    def test_error_mitigation(self, error_mitigation, monkeypatch, mocker):
        """Test that shots are correctly specified when submitting a job to the API."""

        monkeypatch.setattr(
            requests, "post", lambda url, timeout, data, headers: (url, data, headers)
        )
        monkeypatch.setattr(ResourceManager, "handle_response", lambda self, response: None)
        monkeypatch.setattr(Job, "is_complete", True)

        def fake_response(self, resource_id=None, params=None):
            """Return fake response data"""
            fake_json = {"0": 1}
            setattr(self.resource, "data", type("data", tuple(), {"value": fake_json})())

        monkeypatch.setattr(ResourceManager, "get", fake_response)

        dev = qml.device(
            "ionq.qpu",
            wires=1,
            shots=5000,
            api_key="test",
            error_mitigation=error_mitigation,
        )

        @qml.qnode(dev)
        def circuit():
            """Reference QNode"""
            qml.PauliX(wires=0)
            return qml.expval(qml.PauliZ(0))

        spy = mocker.spy(requests, "post")
        circuit()
        if error_mitigation is not None:
            assert json.loads(spy.call_args[1]["data"])["error_mitigation"] == error_mitigation
        else:
            with pytest.raises(KeyError, match="error_mitigation"):
                json.loads(spy.call_args[1]["data"])["error_mitigation"]

    @pytest.mark.parametrize("shots", [8192])
    def test_one_qubit_circuit(self, shots, requires_api, tol):
        """Test that devices provide correct result for a simple circuit"""
        dev = qml.device("ionq.simulator", wires=1, shots=shots)

        a = 0.543
        b = 0.123
        c = qml.numpy.array(0.987, requires_grad=False)

        @qml.qnode(dev)
        def circuit(x, y, z):
            """Reference QNode"""
            qml.BasisState(np.array([1]), wires=0)
            qml.Hadamard(wires=0)
            qml.Rot(x, y, z, wires=0)
            return qml.expval(qml.PauliZ(0))

        assert np.allclose(circuit(a, b, c), np.cos(a) * np.sin(b), **tol)

    @pytest.mark.parametrize("shots", [8192])
    def test_one_qubit_ordering(self, shots, requires_api, tol):
        """Test that probabilities are returned with the correct qubit ordering"""
        dev = qml.device("ionq.simulator", wires=2, shots=shots)

        @qml.qnode(dev)
        def circuit():
            qml.PauliX(wires=1)
            return qml.probs(wires=[0, 1])

        res = circuit()
        assert np.allclose(res, np.array([0.0, 1.0, 0.0, 0.0]), **tol)

    @pytest.mark.parametrize("d", shortnames)
    def test_prob_no_results(self, d):
        """Test that the prob attribute is
        None if no job has yet been run."""
        dev = qml.device(d, wires=1, shots=1)
        assert dev.prob is None

<<<<<<< HEAD
    def test_probability(self):
        """Test that device.probability works."""
        dev = qml.device("ionq.simulator", wires=2)
        dev.target_device._samples = np.array([[1, 1], [1, 1], [0, 0], [0, 0]])
        assert np.array_equal(dev.probability(shot_range=(0, 2)), [0, 0, 0, 1])

        uniform_prob = [0.25] * 4
        with patch(
            "pennylane_ionq.device.SimulatorDevice.prob", new_callable=PropertyMock
        ) as mock_prob:
            mock_prob.return_value = uniform_prob
            assert np.array_equal(dev.probability(), uniform_prob)

    @pytest.mark.parametrize(
        "backend", ["aria-1", "aria-2", "forte-1", None]
    )
=======
    @pytest.mark.parametrize("backend", ["harmony", "aria-1", "aria-2", "forte-1", None])
>>>>>>> e19124d2
    def test_backend_initialization(self, backend):
        """Test that the device initializes with the correct backend."""
        dev = qml.device(
            "ionq.qpu",
            wires=2,
            shots=1000,
            backend=backend,
        )
        assert dev.backend == backend

    def test_recording_when_pennylane_tracker_active(self, requires_api):
        """Test recording device execution history via pennnylane tracker class."""
        dev = SimulatorDevice(wires=(0,), gateset="native", shots=1024)
        dev.tracker = qml.Tracker()
        dev.tracker.active = True
        dev.tracker.reset()
        with qml.tape.QuantumTape() as tape1:
            GPI(0, wires=[0])
            qml.probs(wires=[0])
        dev.batch_execute([tape1, tape1])
        assert dev.tracker.history["executions"] == [1, 1]
        assert dev.tracker.history["shots"] == [1024, 1024]
        assert dev.tracker.history["batches"] == [1]
        assert dev.tracker.history["batch_len"] == [2]
        assert len(dev.tracker.history["resources"]) == 2
        assert dev.tracker.history["resources"][0].num_wires == 1
        assert dev.tracker.history["resources"][0].num_gates == 1
        assert dev.tracker.history["resources"][0].depth == 1
        assert dev.tracker.history["resources"][0].gate_types == {"GPI": 1}
        assert dev.tracker.history["resources"][0].gate_sizes == {1: 1}
        assert dev.tracker.history["resources"][0].shots.total_shots == 1024
        assert len(dev.tracker.history["results"]) == 2

    def test_not_recording_when_pennylane_tracker_not_active(self, requires_api):
        """Test recording device not executed when tracker is inactive."""
        dev = SimulatorDevice(wires=(0,), gateset="native", shots=1024)
        dev.tracker = qml.Tracker()
        dev.tracker.active = False
        dev.tracker.reset()
        with qml.tape.QuantumTape() as tape1:
            GPI(0, wires=[0])
            qml.probs(wires=[0])
        dev.batch_execute([tape1])
        assert dev.tracker.history == {}

    def test_warning_on_empty_circuit(self, requires_api):
        """Test warning are shown when circuit is empty."""
        dev = SimulatorDevice(wires=(0,), gateset="native", shots=1024)
        with qml.tape.QuantumTape() as tape1:
            qml.probs(wires=[0])
        with pytest.warns(
            UserWarning,
            match="Circuit is empty. Empty circuits return failures. Submitting anyway.",
        ):
            dev.batch_execute([tape1])

    @mock.patch("logging.Logger.isEnabledFor", return_value=True)
    @mock.patch("logging.Logger.debug")
    def test_batch_execute_logging_when_enabled(
        self, mock_logging_debug_method, mock_logging_is_enabled_for_method, requires_api
    ):
        """Test logging invoked in batch_execute method."""
        dev = SimulatorDevice(wires=(0,), gateset="native", shots=1024)
        with qml.tape.QuantumTape() as tape1:
            GPI(0, wires=[0])
            qml.probs(wires=[0])
        dev.batch_execute([tape1])
        assert mock_logging_is_enabled_for_method.called
        assert mock_logging_is_enabled_for_method.call_args[0][0] == logging.DEBUG
        mock_logging_debug_method.assert_called()

    def test_batch_execute_probabilities_raises(self, requires_api):
        """Test invoking probability() method raises exception if circuit index not
        previously set when multiple circuits are submitted in one job.
        """
        dev = SimulatorDevice(wires=(0,), gateset="native", shots=1024)
        with qml.tape.QuantumTape() as tape1:
            GPI(0.5, wires=[0])
            qml.probs(wires=[0])
        dev.batch_execute([tape1, tape1])
        with pytest.raises(
            CircuitIndexNotSetException,
            match="Because multiple circuits have been submitted in this job, the index of the circuit \
you want to access must be first set via the set_current_circuit_index device method.",
        ):
            dev.probability()

    def test_batch_execute_probabilities(self, requires_api):
        """Test batch_execute method when computing circuit probabilities."""
        dev = SimulatorDevice(wires=(0, 1, 2), gateset="native", shots=1024)
        with qml.tape.QuantumTape() as tape1:
            GPI(0.5, wires=[0])
            GPI2(0, wires=[1])
            MS(0, 0.5, wires=[1, 2])
            qml.probs(wires=[0, 1, 2])
        with qml.tape.QuantumTape() as tape2:
            GPI2(0, wires=[0])
            GPI(0.5, wires=[1])
            MS(0, 0.5, wires=[1, 2])
            qml.probs(wires=[0, 1, 2])
        results = dev.batch_execute([tape1, tape2])
        assert np.array_equal(results[0], [0.0, 0.0, 0.0, 0.0, 0.25, 0.25, 0.25, 0.25])
        assert np.array_equal(results[1], [0.0, 0.25, 0.25, 0.0, 0.0, 0.25, 0.25, 0.0])
        dev.set_current_circuit_index(0)
        assert np.array_equal(
            dev.probability(),
            [0.0, 0.0, 0.0, 0.0, 0.25, 0.25, 0.25, 0.25],
        )
        dev.set_current_circuit_index(1)
        assert np.array_equal(
            dev.probability(),
            [0.0, 0.25, 0.25, 0.0, 0.0, 0.25, 0.25, 0.0],
        )

    def test_batch_execute_probabilities_with_shot_vector(self, requires_api):
        """Test batch_execute method with shot vector."""
        dev = SimulatorDevice(wires=(0, 1, 2), gateset="native", shots=1024)
        dev._shot_vector = (ShotCopies(1, 3),)
        with qml.tape.QuantumTape() as tape1:
            GPI(0, wires=[0])
            qml.probs(wires=[0])
        results = dev.batch_execute([tape1])
        assert len(results[0]) == 3

    def test_batch_execute_variance(self, requires_api):
        """Test batch_execute method when computing variance of an observable."""
        dev = SimulatorDevice(wires=(0,), gateset="native", shots=1024)
        with qml.tape.QuantumTape() as tape1:
            GPI(0, wires=[0])
            qml.var(qml.PauliZ(0))
        with qml.tape.QuantumTape() as tape2:
            GPI2(0, wires=[0])
            qml.var(qml.PauliZ(0))
        results = dev.batch_execute([tape1, tape2])
        assert results[0] == pytest.approx(0, abs=0.01)
        assert results[1] == pytest.approx(1, abs=0.01)

    def test_batch_execute_expectation_value(self, requires_api):
        """Test batch_execute method when computing expectation value of an observable."""
        dev = SimulatorDevice(wires=(0,), gateset="native", shots=1024)
        with qml.tape.QuantumTape() as tape1:
            GPI(0, wires=[0])
            qml.expval(qml.PauliZ(0))
        with qml.tape.QuantumTape() as tape2:
            GPI2(0, wires=[0])
            qml.expval(qml.PauliZ(0))
        results = dev.batch_execute([tape1, tape2])
        assert results[0] == pytest.approx(-1, abs=0.1)
        assert results[1] == pytest.approx(0, abs=0.1)

    def test_batch_execute_expectation_value_with_diagonalization_rotations(self, requires_api):
        """Test batch_execute method when computing expectation value of an
        observable that requires rotations for diagonalization."""
        dev = SimulatorDevice(wires=(0,), gateset="qis", shots=1024)
        with qml.tape.QuantumTape() as tape1:
            qml.Hadamard(0)
            qml.expval(qml.PauliX(0))
        with qml.tape.QuantumTape() as tape2:
            qml.expval(qml.PauliX(0))
        results = dev.batch_execute([tape1, tape2])
        assert results[0] == pytest.approx(1, abs=0.1)
        assert results[1] == pytest.approx(0, abs=0.1)

    def test_batch_execute_invoking_prob_property_raises(self, requires_api):
        """Test invoking prob device property raises exception if circuit index not
        previously set when multiple circuits are submitted in one job.
        """
        dev = SimulatorDevice(wires=(0,), gateset="native", shots=1024)
        with qml.tape.QuantumTape() as tape1:
            GPI(0, wires=[0])
            qml.probs(wires=[0])
        with qml.tape.QuantumTape() as tape2:
            GPI2(0, wires=[0])
            qml.probs(wires=[0])
        dev.batch_execute([tape1, tape2])
        with pytest.raises(
            CircuitIndexNotSetException,
            match="Because multiple circuits have been submitted in this job, the index of the circuit \
you want to access must be first set via the set_current_circuit_index device method.",
        ):
            dev.prob

    def test_batch_execute_prob_property(self, requires_api):
        """Test batch_execute method with invoking invoking prob device property."""
        dev = SimulatorDevice(wires=(0,), gateset="native", shots=1024)
        with qml.tape.QuantumTape() as tape1:
            GPI(0, wires=[0])
            qml.sample(qml.PauliZ(0))
        with qml.tape.QuantumTape() as tape2:
            GPI2(0, wires=[0])
            qml.sample(qml.PauliZ(0))
        dev.batch_execute([tape1, tape2])
        dev.set_current_circuit_index(0)
        prob0 = dev.prob
        dev.set_current_circuit_index(1)
        prob1 = dev.prob
        np.testing.assert_array_almost_equal(prob0, [0.0, 1.0], decimal=1)
        np.testing.assert_array_almost_equal(prob1, [0.5, 0.5], decimal=1)

    def test_batch_execute_counts(self, requires_api):
        """Test batch_execute method when computing counts."""
        dev = SimulatorDevice(wires=(0,), gateset="native", shots=1024)
        with qml.tape.QuantumTape() as tape1:
            GPI(0, wires=[0])
            qml.counts(qml.PauliZ(0))
        with qml.tape.QuantumTape() as tape2:
            GPI2(0, wires=[0])
            qml.counts(qml.PauliZ(0))
        results = dev.batch_execute([tape1, tape2])
        assert results[0][-1] == 1024
        assert results[1][-1] == pytest.approx(512, abs=100)

    def test_sample_measurements(self, requires_api):
        """Test branch of code activated by using SampleMeasurement."""

        class CountState(SampleMeasurement):
            def __init__(self, state: str):
                self.state = state  # string identifying the state e.g. "0101"
                wires = list(range(len(state)))
                super().__init__(wires=wires)

            def process_samples(self, samples, wire_order, shot_range=None, bin_size=None):
                counts_mp = qml.counts(wires=self._wires)
                counts = counts_mp.process_samples(samples, wire_order, shot_range, bin_size)
                return float(counts.get(self.state, 0))

            def process_counts(self, counts, wire_order):
                return float(counts.get(self.state, 0))

            def __copy__(self):
                return CountState(state=self.state)

        dev = SimulatorDevice(wires=(0,), gateset="native", shots=1024)

        with qml.tape.QuantumTape() as tape1:
            GPI(0, wires=[0])
            CountState(state="1")

        with qml.tape.QuantumTape() as tape2:
            GPI2(0, wires=[0])
            CountState(state="1")

        results = dev.batch_execute([tape1, tape2])
        assert results[0] == 1024
        assert results[1] == pytest.approx(512, abs=100)


class TestJobAttribute:
    """Tests job creation with mocked submission."""

    def test_nonparametrized_tape(self, mocker):
        """Tests job attribute after single paulix tape."""

        def mock_submit_job(*args):
            pass

        mocker.patch("pennylane_ionq.device.IonQDevice._submit_job", mock_submit_job)
        dev = IonQDevice(wires=(0,), target="foo")

        with qml.tape.QuantumTape() as tape:
            qml.PauliX(0)

        dev.apply(tape.operations)

        assert dev.job["input"]["format"] == "ionq.circuit.v0"
        assert dev.job["input"]["gateset"] == "qis"
        assert dev.job["target"] == "foo"
        assert dev.job["input"]["qubits"] == 1

        assert len(dev.job["input"]["circuits"][0]) == 1
        assert dev.job["input"]["circuits"][0]["circuit"][0] == {
            "gate": "x",
            "target": 0,
        }

    def test_nonparametrized_tape_batch_submit(self, mocker):
        """Tests job attribute after single paulix tape, on batch submit."""

        def mock_submit_job(*args):
            pass

        mocker.patch("pennylane_ionq.device.IonQDevice._submit_job", mock_submit_job)
        dev = IonQDevice(wires=(0,), target="foo")

        with qml.tape.QuantumTape() as tape:
            qml.PauliX(0)

        dev.reset(circuits_array_length=1)
        dev.batch_apply(tape.operations, circuit_index=0)

        assert dev.job["input"]["format"] == "ionq.circuit.v0"
        assert dev.job["input"]["gateset"] == "qis"
        assert dev.job["target"] == "foo"
        assert dev.job["input"]["qubits"] == 1

        assert len(dev.job["input"]["circuits"]) == 1
        assert dev.job["input"]["circuits"][0]["circuit"][0] == {
            "gate": "x",
            "target": 0,
        }

    def test_parameterized_op(self, mocker):
        """Tests job attribute several parameterized operations."""

        def mock_submit_job(*args):
            pass

        mocker.patch("pennylane_ionq.device.IonQDevice._submit_job", mock_submit_job)
        dev = IonQDevice(wires=(0,))

        with qml.tape.QuantumTape() as tape:
            qml.RX(1.2345, wires=0)
            qml.RY(qml.numpy.array(2.3456), wires=0)

        dev.apply(tape.operations)

        assert dev.job["input"]["format"] == "ionq.circuit.v0"
        assert dev.job["input"]["gateset"] == "qis"
        assert dev.job["input"]["qubits"] == 1

        assert len(dev.job["input"]["circuits"][0]["circuit"]) == 2
        assert dev.job["input"]["circuits"][0]["circuit"][0] == {
            "gate": "rx",
            "target": 0,
            "rotation": 1.2345,
        }
        assert dev.job["input"]["circuits"][0]["circuit"][1] == {
            "gate": "ry",
            "target": 0,
            "rotation": 2.3456,
        }

    def test_parameterized_op_batch_submit(self, mocker):
        """Tests job attribute several parameterized operations."""

        def mock_submit_job(*args):
            pass

        mocker.patch("pennylane_ionq.device.IonQDevice._submit_job", mock_submit_job)
        dev = IonQDevice(wires=(0,))

        with qml.tape.QuantumTape() as tape:
            qml.RX(1.2345, wires=0)
            qml.RY(qml.numpy.array(2.3456), wires=0)

        dev.reset(circuits_array_length=1)
        dev.batch_apply(tape.operations, circuit_index=0)

        assert dev.job["input"]["format"] == "ionq.circuit.v0"
        assert dev.job["input"]["gateset"] == "qis"
        assert dev.job["input"]["qubits"] == 1

        assert len(dev.job["input"]["circuits"][0]["circuit"]) == 2
        assert dev.job["input"]["circuits"][0]["circuit"][0] == {
            "gate": "rx",
            "target": 0,
            "rotation": 1.2345,
        }
        assert dev.job["input"]["circuits"][0]["circuit"][1] == {
            "gate": "ry",
            "target": 0,
            "rotation": 2.3456,
        }

    def test_parameterized_native_op(self, mocker):
        """Tests job attribute several parameterized native operations."""

        def mock_submit_job(*args):
            pass

        mocker.patch("pennylane_ionq.device.IonQDevice._submit_job", mock_submit_job)
        dev = IonQDevice(wires=(0, 1, 2), gateset="native")

        with qml.tape.QuantumTape() as tape:
            GPI(0.1, wires=[0])
            GPI2(0.2, wires=[1])
            MS(0.2, 0.3, wires=[1, 2])
            MS(0.4, 0.5, 0.1, wires=[1, 2])

        dev.apply(tape.operations)

        assert dev.job["input"]["format"] == "ionq.circuit.v0"
        assert dev.job["input"]["gateset"] == "native"
        assert dev.job["input"]["qubits"] == 3

        assert len(dev.job["input"]["circuits"][0]["circuit"]) == 4
        assert dev.job["input"]["circuits"][0]["circuit"][0] == {
            "gate": "gpi",
            "target": 0,
            "phase": 0.1,
        }
        assert dev.job["input"]["circuits"][0]["circuit"][1] == {
            "gate": "gpi2",
            "target": 1,
            "phase": 0.2,
        }
        assert dev.job["input"]["circuits"][0]["circuit"][2] == {
            "gate": "ms",
            "targets": [1, 2],
            "phases": [0.2, 0.3],
            "angle": 0.25,
        }
        assert dev.job["input"]["circuits"][0]["circuit"][3] == {
            "gate": "ms",
            "targets": [1, 2],
            "phases": [0.4, 0.5],
            "angle": 0.1,
        }

    def test_parameterized_native_op_batch_submit(self, mocker):
        """Tests job attribute for several parameterized native operations with batch_execute."""

        class StopExecute(Exception):
            pass

        def mock_submit_job(*args):
            raise StopExecute()

        mocker.patch("pennylane_ionq.device.SimulatorDevice._submit_job", mock_submit_job)
        dev = SimulatorDevice(wires=(0,), gateset="native", shots=1024)

        with qml.tape.QuantumTape() as tape1:
            GPI(0.7, wires=[0])
            GPI2(0.8, wires=[0])
            qml.expval(qml.PauliZ(0))
        with qml.tape.QuantumTape() as tape2:
            GPI2(0.9, wires=[0])
            qml.expval(qml.PauliZ(0))

        try:
            dev.batch_execute([tape1, tape2])
        except StopExecute:
            pass

        assert dev.job["input"]["format"] == "ionq.circuit.v0"
        assert dev.job["input"]["gateset"] == "native"
        assert dev.job["target"] == "simulator"
        assert dev.job["input"]["qubits"] == 1
        assert len(dev.job["input"]["circuits"]) == 2
        assert dev.job["input"]["circuits"][0]["circuit"][0] == {
            "gate": "gpi",
            "target": 0,
            "phase": 0.7,
        }
        assert dev.job["input"]["circuits"][0]["circuit"][1] == {
            "gate": "gpi2",
            "target": 0,
            "phase": 0.8,
        }
        assert dev.job["input"]["circuits"][1]["circuit"][0] == {
            "gate": "gpi2",
            "target": 0,
            "phase": 0.9,
        }

    @pytest.mark.parametrize(
        "phi0, phi1, theta",
        [
            (0.1, 0.2, 0.25),  # Default fully entangling case
            (0, 0.3, 0.1),  # Partially entangling case
            (1.5, 2.7, 0),  # No entanglement case
        ],
    )
    def test_ms_gate_theta_variation(self, phi0, phi1, theta, tol=1e-6):
        """Test MS gate with different theta values to ensure correct entanglement behavior."""
        ms_gate = MS(phi0, phi1, theta, wires=[0, 1])

        # Compute the matrix representation of the gate
        computed_matrix = ms_gate.compute_matrix(*ms_gate.data)

        # Expected matrix
        cos = np.cos(theta / 2)
        exp = np.exp
        pi = np.pi
        i = 1j
        expected_matrix = (
            1
            / np.sqrt(2)
            * np.array(
                [
                    [cos, 0, 0, -i * exp(-2 * pi * i * (phi0 + phi1))],
                    [0, cos, -i * exp(-2 * pi * i * (phi0 - phi1)), 0],
                    [0, -i * exp(2 * pi * i * (phi0 - phi1)), cos, 0],
                    [-i * exp(2 * pi * i * (phi0 + phi1)), 0, 0, cos],
                ]
            )
        )

        assert list(ms_gate.data) == [phi0, phi1, theta]
        assert np.allclose(
            computed_matrix, expected_matrix, atol=tol
        ), "Computed matrix does not match the expected matrix"<|MERGE_RESOLUTION|>--- conflicted
+++ resolved
@@ -218,7 +218,6 @@
         dev = qml.device(d, wires=1, shots=1)
         assert dev.prob is None
 
-<<<<<<< HEAD
     def test_probability(self):
         """Test that device.probability works."""
         dev = qml.device("ionq.simulator", wires=2)
@@ -235,9 +234,6 @@
     @pytest.mark.parametrize(
         "backend", ["aria-1", "aria-2", "forte-1", None]
     )
-=======
-    @pytest.mark.parametrize("backend", ["harmony", "aria-1", "aria-2", "forte-1", None])
->>>>>>> e19124d2
     def test_backend_initialization(self, backend):
         """Test that the device initializes with the correct backend."""
         dev = qml.device(
