--- conflicted
+++ resolved
@@ -303,7 +303,7 @@
         assert results[1] == pytest.approx(0, abs=0.1)
 
     def test_batch_execute_sample(self, requires_api):
-        """Test batch_execute method when computing expectation value of an observable."""
+        """Test batch_execute method when sampling."""
         dev = SimulatorDevice(wires=(0,), gateset="native", shots=1024)
         with qml.tape.QuantumTape() as tape1:
             GPI(0, wires=[0])
@@ -318,7 +318,7 @@
         assert set(results[1]) == set(results1) == {-1, 1}
 
     def test_batch_execute_counts(self, requires_api):
-        """Test batch_execute method when computing expectation value of an observable."""
+        """Test batch_execute method when computing counts."""
         dev = SimulatorDevice(wires=(0,), gateset="native", shots=1024)
         with qml.tape.QuantumTape() as tape1:
             GPI(0, wires=[0])
@@ -511,15 +511,23 @@
             "gate": "ms",
             "targets": [1, 2],
             "phases": [0.2, 0.3],
-<<<<<<< HEAD
+            "angle": 0.25,
+        }
+        assert dev.job["input"]["circuit"][3] == {
+            "gate": "ms",
+            "targets": [1, 2],
+            "phases": [0.4, 0.5],
+            "angle": 0.1,
         }
 
     def test_parameterized_native_op_batch_submit(self, mocker):
-        """Test batch_execute method when computing expectation value of an observable."""
-
-
-        def mock_submit_job(*args):
-            pass
+        """Tests job attribute for several parameterized native operations with batch_execute."""
+
+        class StopExecute(Exception):
+            pass
+
+        def mock_submit_job(*args):
+            raise StopExecute()
 
         mocker.patch("pennylane_ionq.device.SimulatorDevice._submit_job", mock_submit_job)
         dev = SimulatorDevice(wires=(0,), gateset="native", shots=1024)
@@ -531,7 +539,11 @@
         with qml.tape.QuantumTape() as tape2:
             GPI2(0.9, wires=[0])
             qml.expval(qml.PauliZ(0))
-        dev.batch_execute([tape1, tape2])
+
+        try:
+            dev.batch_execute([tape1, tape2])
+        except StopExecute:
+            pass
 
         assert dev.job["input"]["format"] == "ionq.circuit.v0"
         assert dev.job["input"]["gateset"] == "native"
@@ -541,15 +553,6 @@
         assert dev.job["input"]["circuits"][0]["circuit"][0] == {"gate": "gpi", "target": 0, "phase": 0.7}
         assert dev.job["input"]["circuits"][0]["circuit"][1] == {"gate": "gpi2", "target": 0, "phase": 0.8}
         assert dev.job["input"]["circuits"][1]["circuit"][0] == {"gate": "gpi2", "target": 0, "phase": 0.9}
-=======
-            "angle": 0.25,
-        }
-        assert dev.job["input"]["circuit"][3] == {
-            "gate": "ms",
-            "targets": [1, 2],
-            "phases": [0.4, 0.5],
-            "angle": 0.1,
-        }
 
     @pytest.mark.parametrize(
         "phi0, phi1, theta",
@@ -587,5 +590,4 @@
         assert list(ms_gate.data) == [phi0, phi1, theta]
         assert np.allclose(
             computed_matrix, expected_matrix, atol=tol
-        ), "Computed matrix does not match the expected matrix"
->>>>>>> 3772aa6a
+        ), "Computed matrix does not match the expected matrix"