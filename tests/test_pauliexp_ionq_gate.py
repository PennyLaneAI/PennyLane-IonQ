# Copyright 2018 Xanadu Quantum Technologies Inc.

# Licensed under the Apache License, Version 2.0 (the "License");
# you may not use this file except in compliance with the License.
# You may obtain a copy of the License at

#     http://www.apache.org/licenses/LICENSE-2.0

# Unless required by applicable law or agreed to in writing, software
# distributed under the License is distributed on an "AS IS" BASIS,
# WITHOUT WARRANTIES OR CONDITIONS OF ANY KIND, either express or implied.
# See the License for the specific language governing permissions and
# limitations under the License.
"""Tests for circuits that use the 'pauliexp' IonQ gate PennyLane"""

import numpy as np
import pennylane as qml
import pytest
import re

from scipy.sparse import csr_matrix
from pennylane.ops.op_math import Prod, SProd, Exp

from pennylane_ionq.exceptions import (
    ComplexEvolutionCoefficientsNotSupported,
    NotSupportedEvolutionInstance,
    OperatorNotSupportedInEvolutionGateGenerator,
)


class TestIonQPauliexp:
    """Tests for circuits that use the 'pauliexp' IonQ gate PennyLane."""

    def test_instance_of_evolution_gate_not_supported(self):
        """Test that a relevant exception is raised when the current
        instance Evolution gate is not supported.
        """

        dev = qml.device("ionq.simulator", wires=1, gateset="qis")

        op = qml.S(0)

        time = 1
        tape = qml.tape.QuantumScript([qml.evolve(op, time)], [qml.probs(wires=[0])], shots=1024)

        with pytest.raises(
            NotSupportedEvolutionInstance,
            match="The current instance of the Evolution gate is not supported.",
        ):
            dev.execute([tape])

    def test_operator_in_generator_of_evolution_gate_not_supported(self):
        """Test a relevant exception is raised when the generator
        of the Evolution gate is not supported.
        """

        dev = qml.device("ionq.simulator", wires=2, gateset="qis")

        H = qml.sum(qml.H(1), qml.PauliZ(0))

        time = 1
        tape = qml.tape.QuantumScript([qml.evolve(H, time)], [qml.probs(wires=[0, 1])], shots=1024)

        with pytest.raises(
            OperatorNotSupportedInEvolutionGateGenerator,
            match=re.escape("Unsupported operator in generator of Evolution gate: H(1)"),
        ):
            dev.execute([tape])

    def test_operand_not_supported_for_evolution_gate(self):
        """Test a relevant exception is raised when triyng to use
        an Evolution gate generated via an unsupported operand.
        """

        dev = qml.device("ionq.simulator", wires=2, gateset="qis")

        H = qml.H(0) @ qml.PauliX(1)

        time = 1
        tape = qml.tape.QuantumScript([qml.evolve(H, time)], [qml.probs(wires=[0, 1])], shots=1024)

        with pytest.raises(
            KeyError,
            match="Operand Hadamard is not supported for Evolution gate. Supported operands: PauliX, PauliY, PauliZ, Identity.",
        ):
            dev.execute([tape])

    def test_complex_evolution_operators_not_supported(self):
        """Test an exception is thrown when coefficients for Evolution
        gate are complex since IonQ API does not support this."""

        dev = qml.device("ionq.simulator", wires=2, gateset="qis")

        H = SProd(1j, qml.Hamiltonian([1.0], [qml.PauliX(0)]))

        time = 1.2
        tape = qml.tape.QuantumScript([qml.evolve(H, time)], [qml.probs(wires=[0, 1])], shots=1024)

        with pytest.raises(
            ComplexEvolutionCoefficientsNotSupported,
            match="Complex coefficients in Evolution gates are not supported.",
        ):
            dev.execute([tape])

    def test_evolution_gate_print_warning(self, requires_api):
        """A warning is shown to user when using an Evolution gate."""

        dev = qml.device("ionq.simulator", wires=1, gateset="qis")

        H = qml.PauliX(0)

        time = 1
        tape = qml.tape.QuantumScript([qml.evolve(H, time)], [qml.probs(wires=[0])], shots=1024)

        with pytest.warns(
            UserWarning,
            match="The 'num_steps' argument for the Evolution gate will be ignored",
        ):
            dev.execute([tape])

    def test_evolution_gate_single_circuit(self, requires_api):
        """Test the implementation of Evolution gate
        when using a single input circuit.
        """

        dev = qml.device("ionq.simulator", wires=2, gateset="qis")

        time = 1
        H = qml.X(0)
        tape = qml.tape.QuantumScript([qml.evolve(H, time)], [qml.probs(wires=[0])])

        result_ionq = dev.batch_execute([tape])

        simulator = qml.device("default.qubit", wires=1)
        # note that Pennylane is calculating exact results here instead of using Trotterization which
        # is fine for this particular test since the two results should agree if number of Trotter steps is 1
        result_simulator = qml.execute([tape], simulator)

        assert np.allclose(result_ionq, result_simulator, atol=1e-2)

    def test_evolution_gate_multi_circuits(self, requires_api):
        """Test the implementation of Evolution gate
        when using a single multiple input circuits.
        """

        dev = qml.device("ionq.simulator", wires=2, gateset="qis")

        time = 1
        H1 = qml.X(0)
        H2 = qml.Z(0)
        tape1 = qml.tape.QuantumScript([qml.evolve(H1, time)], [qml.probs(wires=[0])])
        tape2 = qml.tape.QuantumScript([qml.evolve(H2, time)], [qml.probs(wires=[0])])

        result_ionq = dev.batch_execute([tape1, tape2])

        simulator = qml.device("default.qubit", wires=1)
        # note that Pennylane is calculating exact results here instead of using Trotterization which
        # is fine for this particular test since the two results should agree if number of Trotter steps is 1
        result_simulator = qml.execute([tape1, tape2], simulator)

        assert np.allclose(result_ionq, result_simulator, atol=1e-2)

    def test_identity_evolution_gate_generator(self, requires_api):
        """Test the implementation of Evolution gate using pauliexp gate
        works when applied Evolution is generated from an Identity operator.
        """

        dev = qml.device("ionq.simulator", wires=2, gateset="qis")

        H = 3 * qml.Identity(0) @ qml.Identity(1)

        time = 1.5
        tape = qml.tape.QuantumScript([qml.evolve(H, time)], [qml.probs(wires=[0, 1])], shots=1024)

        result_ionq = dev.execute([tape])

        simulator = qml.device("default.qubit", wires=2)
        # note that Pennylane is calculating exact results here instead of using Trotterization which
        # is fine for this particular test since the two results should agree if number of Trotter steps is 1
        result_simulator = qml.execute([tape.copy(shots=None)], simulator)

        assert np.allclose(result_ionq, result_simulator, atol=1e-2)

    @pytest.mark.parametrize(
        "wires, coeffs, ops",
        [
            (
                [0, 1],
                [0.1, 0.2, 0.3, 0.4],
                [
                    qml.Identity(0) @ qml.Identity(1),
                    qml.PauliX(0) @ qml.PauliX(1),
                    qml.PauliX(1),
                    qml.PauliX(0),
                ],
            ),
            (
                [0, 1, 2],
                [1.0, -2.0, 3.0],
                [
                    qml.PauliX(0) @ qml.Identity(1) @ qml.PauliZ(2),
                    qml.PauliX(0) @ qml.Y(1) @ qml.Identity(2),
                    qml.Identity(0) @ qml.Y(1) @ qml.PauliZ(2),
                ],
            ),
        ],
        ids=lambda val: f"{val}",
    )
    def test_evolution_object_created_from_hamiltonian(self, wires, coeffs, ops, requires_api):
        """Test that the implementation of Evolution gate derived
        from a Hamiltonian constructed via a Hamiltonian term works.
        """

        no_wires = len(wires)
        dev = qml.device("ionq.simulator", wires=no_wires, gateset="qis")
        H = 2 * qml.Hamiltonian(coeffs, ops)

        time = 7
        tape = qml.tape.QuantumScript([qml.evolve(H, time)], [qml.probs(wires=wires)], shots=1024)

        result_ionq = dev.execute([tape])

        simulator = qml.device("default.qubit", wires=no_wires)
        # note that Pennylane is calculating exact results here instead of using Trotterization which
        # is fine for this particular test since the two results should agree if number of Trotter steps is 1
        result_simulator = qml.execute([tape.copy(shots=None)], simulator)

        assert np.allclose(
            result_ionq, result_simulator, atol=1e-2
        ), "The IonQ and simulator results do not agree."

    @pytest.mark.parametrize(
        "sparse_matrix",
        [
            csr_matrix(
                [
                    [1.0, 0.0, 0.0, 1.0],
                    [0.0, -1.0, 0.0, 0.0],
                    [0.0, 0.0, -1.0, 0.0],
                    [1.0, 0.0, 0.0, 1.0],
                ]
            ),
            csr_matrix(
                [
                    [1.0, 2.0, 0.0, 1.0],
                    [0.0, -1.0, 3.0, 0.0],
                    [0.0, 1.0, -1.0, 1.0],
                    [-1.0, -2.0, 0.0, 7.0],
                ]
            ),
        ],
        ids=lambda val: f"{val}",
    )
    def test_evolution_object_created_from_sparse_hamiltonian(self, sparse_matrix, requires_api):
        """Test that the implementation of Evolution gate derived
        from a Hamiltonian constructed via a sparse Hamiltonian works.
        """

        dev = qml.device("ionq.simulator", wires=2, gateset="qis")

        dense_matrix = sparse_matrix.toarray()
        hermitian_matrix = (dense_matrix + dense_matrix.T.conj()) / 2
        hermitian_sparse = csr_matrix(hermitian_matrix)

        H_sparse = qml.SparseHamiltonian(hermitian_sparse, wires=[0, 1])

        time = 3
<<<<<<< HEAD
        tape = qml.tape.QuantumScript([qml.evolve(H_sparse, time)], [qml.probs(wires=[0, 1])])
=======
        tape = qml.tape.QuantumScript(
            [qml.evolve(H_sparse, time)], [qml.probs(wires=[0, 1])], shots=1024
        )
>>>>>>> 82304a30

        result_ionq = dev.execute([tape])

        # Simulate with Pennylane using Trotterization instead of exact simulation
        # first multiply by -1 to add the expected negative sign because qml.evolve
        # implements exp(-iHt) while qml.TrotterProduct implements exp(iHt)
        pauli_decomp = qml.pauli_decompose(-1 * H_sparse.matrix())
        coeffs, ops = pauli_decomp.terms()
        # qml.TrotterProduct's decomposition reverses the order of the terms
        H = qml.Hamiltonian(coeffs[::-1], ops[::-1])
<<<<<<< HEAD
        tape = qml.tape.QuantumScript([qml.TrotterProduct(H, time, n=1)], [qml.probs(wires=[0, 1])])
=======
        tape = qml.tape.QuantumScript(
            [qml.TrotterProduct(H, time, n=1)], [qml.probs(wires=[0, 1])], shots=1024
        )
>>>>>>> 82304a30
        simulator = qml.device("default.qubit", wires=2)
        result_simulator = qml.execute([tape.copy(shots=None)], simulator)

        assert np.allclose(
            result_ionq, result_simulator, atol=1e-2
        ), "The IonQ and simulator results do not agree."

    @pytest.mark.parametrize(
        "op",
        [
            SProd(2.5, qml.PauliX(0)),
            2 * SProd(2.5, qml.Hamiltonian([1.0], [qml.PauliX(0)]))
            + SProd(3.1, qml.Hamiltonian([-0.5], [qml.PauliZ(1)])),
        ],
    )
    def test_evolution_object_created_from_sprod(self, op, requires_api):
        """Test that the implementation of Evolution gate derived
        from a Hamiltonian constructed via an SProd term works.
        """

        dev = qml.device("ionq.simulator", wires=2, gateset="qis")

        time = 3
        tape = qml.tape.QuantumScript([qml.evolve(op, time)], [qml.probs(wires=[0, 1])], shots=1024)

        result_ionq = dev.execute([tape])

        simulator = qml.device("default.qubit", wires=2)
        # note that Pennylane is calculating exact results here instead of using Trotterization which
        # is fine for this particular test since the two results should agree if number of Trotter steps is 1
        result_simulator = qml.execute([tape.copy(shots=None)], simulator)

        assert np.allclose(
            result_ionq, result_simulator, atol=1e-2
        ), "The IonQ and simulator results do not agree."

    @pytest.mark.parametrize(
        "wires, hamiltonian",
        [
            ([0, 1], 2 * Prod(qml.X(0), qml.PauliZ(1))),
            ([0, 1, 2], 1.5 * qml.prod(qml.PauliX(0), qml.PauliZ(1), qml.PauliY(2))),
        ],
        ids=lambda val: f"{val}",
    )
    def test_evolution_object_created_from_prod(self, wires, hamiltonian, requires_api):
        """Test that the implementation of Evolution gate derived
        from an Hamiltonian constructed via prod term works."""

        dev = qml.device("ionq.simulator", wires=len(wires), gateset="qis")

        H = hamiltonian

        time = 2
        tape = qml.tape.QuantumScript([qml.evolve(H, time)], [qml.probs(wires=wires)], shots=1024)

        result_ionq = dev.execute([tape])

        simulator = qml.device("default.qubit", wires=len(wires))
        # note that Pennylane is calculating exact results here instead of using Trotterization which
        # is fine for this particular test since the two results should agree if number of Trotter steps is 1
        result_simulator = qml.execute([tape.copy(shots=None)], simulator)

        assert np.allclose(
            result_ionq, result_simulator, atol=1e-2
        ), "The IonQ and simulator results do not agree."

    def test_evolution_object_created_from_sum(self, requires_api):
        """Test that the implementation of Evolution gate
        derived from an Hamiltonian constructed via sum works."""

        dev = qml.device("ionq.simulator", wires=2, gateset="qis")

        H = 3 * qml.sum(qml.PauliX(0), qml.PauliZ(1))

        time = 2
        tape = qml.tape.QuantumScript([qml.evolve(H, time)], [qml.probs(wires=[0, 1])], shots=1024)

        result_ionq = dev.execute([tape])

        simulator = qml.device("default.qubit", wires=2)
        # note that Pennylane is calculating exact results here instead of using Trotterization which
        # is fine for this particular test since the two results should agree if number of Trotter steps is 1
        result_simulator = qml.execute([tape.copy(shots=None)], simulator)

        assert np.allclose(
            result_ionq, result_simulator, atol=1e-2
        ), "The IonQ and simulator results do not agree."

    @pytest.mark.parametrize(
        "H_matrix",
        [
            np.array([[1, 1 + 1j, 0, -1j], [1 - 1j, 3, 2, 0], [0, 2, 0, 1j], [1j, 0, -1j, 1]]),
            np.array([[1, 0, 0, 0], [0, 0.5, 0.3, 0], [0, 0.3, 0.5, 0], [0, 0, 0, 1]]),
        ],
        ids=lambda val: f"{val}",
    )
    def test_evolution_object_created_from_hermitian_matrix(self, H_matrix, requires_api):
        """Test that the implementation of Evolution gate
        derived from a Hamiltonian constructed via a Hermitian matrix."""

        dev = qml.device("ionq.simulator", wires=2, gateset="qis")

        hermitian_op = qml.Hermitian(H_matrix, wires=[0, 1])

        H = qml.Hamiltonian([2.0], [hermitian_op])

        time = 7
        tape = qml.tape.QuantumScript([qml.evolve(H, time)], [qml.probs(wires=[0, 1])], shots=1024)

        result_ionq = dev.execute([tape])

        # Simulate with Pennylane using Trotterization instead of exact simulation
        # first multiply by -1 to add the expected negative sign because qml.evolve
        # implements exp(-iHt) while qml.TrotterProduct implements exp(iHt)
        pauli_decomp = qml.pauli_decompose(-1 * H.matrix())
        coeffs, ops = pauli_decomp.terms()
        # qml.TrotterProduct's decomposition reverses the order of the terms
        H = qml.Hamiltonian(coeffs[::-1], ops[::-1])
        tape = qml.tape.QuantumScript([qml.TrotterProduct(H, time, n=1)], [qml.probs(wires=[0, 1])])
        simulator = qml.device("default.qubit", wires=2)
        result_simulator = qml.execute([tape.copy(shots=None)], simulator)

        assert np.allclose(
            result_ionq, result_simulator, atol=1e-2
        ), "The IonQ and simulator results do not agree."

    def test_evolution_object_created_from_exp_operator(self, requires_api):
        """Test that the implementation of Evolution gate
        derived from a Hamiltonian constructed via an Exp matrix."""

        dev = qml.device("ionq.simulator", wires=2, gateset="qis")

        H = 2.5 * qml.PauliX(0) + 0.5 * qml.PauliY(1)
        t = 3
        U = Exp(t * H)

        time = 2
        tape = qml.tape.QuantumScript([qml.evolve(U, time)], [qml.probs(wires=[0, 1])], shots=1024)

        result_ionq = dev.execute([tape])

        simulator = qml.device("default.qubit", wires=2)
        # note that Pennylane is calculating exact results here instead of using Trotterization which
        # is fine for this particular test since the two results should agree if number of Trotter steps is 1
        result_simulator = qml.execute([tape.copy(shots=None)], simulator)

        assert np.allclose(
            result_ionq, result_simulator, atol=1e-2
        ), "The IonQ and simulator results do not agree."<|MERGE_RESOLUTION|>--- conflicted
+++ resolved
@@ -265,13 +265,9 @@
         H_sparse = qml.SparseHamiltonian(hermitian_sparse, wires=[0, 1])
 
         time = 3
-<<<<<<< HEAD
-        tape = qml.tape.QuantumScript([qml.evolve(H_sparse, time)], [qml.probs(wires=[0, 1])])
-=======
         tape = qml.tape.QuantumScript(
             [qml.evolve(H_sparse, time)], [qml.probs(wires=[0, 1])], shots=1024
         )
->>>>>>> 82304a30
 
         result_ionq = dev.execute([tape])
 
@@ -282,13 +278,9 @@
         coeffs, ops = pauli_decomp.terms()
         # qml.TrotterProduct's decomposition reverses the order of the terms
         H = qml.Hamiltonian(coeffs[::-1], ops[::-1])
-<<<<<<< HEAD
-        tape = qml.tape.QuantumScript([qml.TrotterProduct(H, time, n=1)], [qml.probs(wires=[0, 1])])
-=======
         tape = qml.tape.QuantumScript(
             [qml.TrotterProduct(H, time, n=1)], [qml.probs(wires=[0, 1])], shots=1024
         )
->>>>>>> 82304a30
         simulator = qml.device("default.qubit", wires=2)
         result_simulator = qml.execute([tape.copy(shots=None)], simulator)
 
