--- conflicted
+++ resolved
@@ -317,13 +317,8 @@
         Tests a successful Job creatioin with a mock POST response. Asserts that all fields on
         the Job instance have been set correctly and match the mock data.
         """
-<<<<<<< HEAD
-        monkeypatch.setattr(requests, "post", lambda url, headers, data: MockPOSTResponse(201))
+        monkeypatch.setattr(requests, "post", lambda url, timeout, headers, data: MockPOSTResponse(201))
         job = Job(api_key="test")
-=======
-        monkeypatch.setattr(requests, "post", lambda url, timeout, headers, data: MockPOSTResponse(201))
-        job = Job()
->>>>>>> 49a8d5eb
         job.manager.create(params={})
 
         keys_to_check = SAMPLE_JOB_CREATE_RESPONSE.keys()
@@ -334,13 +329,8 @@
         """
         Tests that the correct error code is returned when a bad request is sent to the server.
         """
-<<<<<<< HEAD
-        monkeypatch.setattr(requests, "post", lambda url, headers, data: MockPOSTResponse(400))
+        monkeypatch.setattr(requests, "post", lambda url, timeout, headers, data: MockPOSTResponse(400))
         job = Job(api_key="test")
-=======
-        monkeypatch.setattr(requests, "post", lambda url, timeout, headers, data: MockPOSTResponse(400))
-        job = Job()
->>>>>>> 49a8d5eb
 
         with pytest.raises(Exception):
             job.manager.create(params={})
