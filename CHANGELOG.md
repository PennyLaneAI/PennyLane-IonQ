<<<<<<< HEAD
# Release 0.42.0-dev
=======
# Release 0.43.0-dev
>>>>>>> 431c44fb

### New features since last release

### Improvements 🛠

### Breaking changes 💔

### Deprecations 👋

### Documentation 📝

### Bug fixes 🐛

### Contributors ✍️

This release contains contributions from (in alphabetical order):

---
<<<<<<< HEAD
=======
# Release 0.42.0
 
 ### New features since last release
 
 ### Improvements 🛠
 
 ### Breaking changes 💔

* Upgrade minimum supported version of PennyLane to 0.42.0.
  [(#143)](https://github.com/PennyLaneAI/PennyLane-IonQ/pull/143)
 
 ### Deprecations 👋

 ### Internal changes ⚙️

* Add new IonQ forte-enterprise backend names to tests.
  [(#132)](https://github.com/PennyLaneAI/PennyLane-IonQ/pull/132)

* The `readthedocs.yml` action has been updated to work with Ubuntu-24.04
  [(#138)](https://github.com/PennyLaneAI/PennyLane-IonQ/pull/138)
 
 ### Documentation 📝
 
 ### Bug fixes 🐛
 
 ### Contributors ✍️
 
 This release contains contributions from (in alphabetical order):
 
 Runor Agbaire,
 Radu Marginean,
 Mudit Pandey

 ---
>>>>>>> 431c44fb
# Release 0.41.0

### Internal changes ⚙️

* Pinning `setuptools` in the CI to update how the plugin is installed.
  [(#133)](https://github.com/PennyLaneAI/pennylane-cirq/pull/133)

### Contributors ✍️

This release contains contributions from (in alphabetical order):

Pietropaolo Frisoni

---
# Release 0.39.0

### Breaking changes 💔

* Support for Python 3.9 has been removed, and support for 3.12 has been added.
  [(#127)](https://github.com/PennyLaneAI/PennyLane-IonQ/pull/127)

* Upgrade minimum supported version of PennyLane to 0.38.0.
  [(#128)](https://github.com/PennyLaneAI/PennyLane-IonQ/pull/128)

### Improvements 🛠

* Enable multi-circuit submission.
  [(#121)](https://github.com/PennyLaneAI/PennyLane-IonQ/pull/121)

### Bug fixes 🐛

* Fix deprecated import path for `QubitDevice`.
  [(#122)](https://github.com/PennyLaneAI/PennyLane-IonQ/pull/122)

### Contributors ✍️

This release contains contributions from (in alphabetical order):

Astral Cai
Pietropaolo Frisoni
Radu Marginean
Mudit Pandey

---
# Release 0.36.0

### New features since last release

* Added an optional `theta` parameter to the MS gate to enable partially entangling gates, providing more control over qubit entanglement. This feature allows for finer adjustments in quantum algorithms without affecting existing implementations. [#101](https://github.com/PennyLaneAI/PennyLane-IonQ/pull/101)

### Documentation 📝

* Updated the docstring for the MS operation to include the new `theta` parameter, explaining its use and effects on the gate operation.

### Contributors ✍️

This release contains contributions from (in alphabetical order):

Spencer Churchill

---
# Release 0.34.0

### New features since last release

* Application of debiasing and sharpening for error mitigation is made available, with parameters set on device initialization. Error mitigation strategies that 
  need to be set at runtime are defined in the `error_mitigation` dictionary (currently a single strategy, `debias`, is available). Whether or not to
  apply sharpening to the returned results is set via the parameter `sharpen`. A device using debiasing and sharpening to mitigate errors can be initialized as:
  
  ```python
  import pennylane as qml

  dev = qml.device("ionq.qpu", wires=2, error_mitigation={"debias": True}, sharpen=True)
  ```

  For more details, see the [IonQ Guide on sharpening and debiasing](https://ionq.com/resources/debiasing-and-sharpening), or refer to the publication <https://arxiv.org/pdf/2301.07233.pdf>
  [(#75)](https://github.com/PennyLaneAI/PennyLane-IonQ/pull/75)
  [(#96)](https://github.com/PennyLaneAI/PennyLane-IonQ/pull/96)

### Improvements 🛠

* The IonQ API version accessed via the plugin is updated from 0.1 to 0.3
  [(#75)](https://github.com/PennyLaneAI/PennyLane-IonQ/pull/75)
  [(#96)](https://github.com/PennyLaneAI/PennyLane-IonQ/pull/96)
  
* Use new `backend` field to specify `qpu`.
  [(#81)](https://github.com/PennyLaneAI/PennyLane-IonQ/pull/81)

### Contributors ✍️

This release contains contributions from (in alphabetical order):

Spencer Churchill
Lillian Frederiksen

---
# Release 0.32.0

### Breaking changes 💔

* Support for Python 3.8 has been removed, and support for 3.11 has been added.
  [(#78)](https://github.com/PennyLaneAI/PennyLane-IonQ/pull/78)

### Improvements 🛠

* Added support for `qml.StatePrep` as a state preparation operation.
  [(#77)](https://github.com/PennyLaneAI/PennyLane-IonQ/pull/77)

### Contributors ✍️

This release contains contributions from (in alphabetical order):

Mudit Pandey,
Jay Soni

---
# Release 0.28.0

### New features since last release

* Add support for various IonQ native gates.
  [(#55)](https://github.com/PennyLaneAI/PennyLane-IonQ/pull/55)

### Contributors

This release contains contributions from (in alphabetical order):

Jon Donovan

---
# Release 0.23.0

### Improvements

* Added high level access to the `target` kwarg in the 
  `SimulatorDevice` class for general IonQ devices.
  [(#50)](https://github.com/PennyLaneAI/PennyLane-IonQ/pull/50)

### Bug Fixes

* Since the histogram of probabilities returned from the remote simulator does not always sum exactly to one,
  the PennyLane device normalizes them to higher precision.
  [(#53)](https://github.com/PennyLaneAI/PennyLane-IonQ/pull/53)

### Contributors

This release contains contributions from (in alphabetical order):

Jon Donovan, Christina Lee, Antal Száva

---

# Release 0.20.0

### Improvements

* Added support for Python 3.10.
  [(#46)](https://github.com/PennyLaneAI/pennylane-forest/pull/46)

### Bug fixes

* Parameters are converted to floats, unwrapping interface data types.
  [(#41)](https://github.com/PennyLaneAI/PennyLane-IonQ/pull/41)

* If response returns as failure, an error is raised. If the user
  submits an empty circuit, a warning is raised.
  [(#43)](https://github.com/PennyLaneAI/PennyLane-IonQ/pull/43)

### Contributors

This release contains contributions from (in alphabetical order):

Christina Lee, Jay Soni, Antal Száva

---

# Release 0.16.0

### Improvements

* Return samples from the `QPUDevice` directly instead of resample from the returned results.
  [(#32)](https://github.com/PennyLaneAI/PennyLane-IonQ/pull/32)

### Contributors

This release contains contributions from (in alphabetical order):

Dave Bacon, Nathan Killoran

---

# Release 0.15.3

### Bug fixes

* Fixes a bug where the shot number was not correctly being submitted
  to the API.
  [(#29)](https://github.com/PennyLaneAI/PennyLane-IonQ/pull/27)

### Contributors

This release contains contributions from (in alphabetical order):

Dave Bacon, Josh Izaac.

---

# Release 0.15.2

### Improvements

* Adds a default timeout to requests of ten minutes. This is a timeout both on connect and request.
  [(#27)](https://github.com/PennyLaneAI/PennyLane-IonQ/pull/27)

### Contributors

This release contains contributions from (in alphabetical order):

Dave Bacon

---

# Release 0.15.1

### Improvements

* The IonQ plugin now uses the v0.1 endpoint for the IonQ API.
  [(#24)](https://github.com/PennyLaneAI/PennyLane-IonQ/pull/24)

### Contributors

This release contains contributions from (in alphabetical order):

Nathan Killoran

---

# Release 0.15.0

Initial release.

This release contains contributions from (in alphabetical order):

Josh Izaac, Nathan Killoran.<|MERGE_RESOLUTION|>--- conflicted
+++ resolved
@@ -1,8 +1,4 @@
-<<<<<<< HEAD
-# Release 0.42.0-dev
-=======
 # Release 0.43.0-dev
->>>>>>> 431c44fb
 
 ### New features since last release
 
@@ -21,8 +17,6 @@
 This release contains contributions from (in alphabetical order):
 
 ---
-<<<<<<< HEAD
-=======
 # Release 0.42.0
  
  ### New features since last release
@@ -57,7 +51,6 @@
  Mudit Pandey
 
  ---
->>>>>>> 431c44fb
 # Release 0.41.0
 
 ### Internal changes ⚙️
