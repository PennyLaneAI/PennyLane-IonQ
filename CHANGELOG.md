--- conflicted
+++ resolved
@@ -4,14 +4,10 @@
 
 ### Breaking changes 💔
 
-<<<<<<< HEAD
 * Support for Python 3.8 has been removed, and support for 3.11 has been added.
   [(#78)](https://github.com/PennyLaneAI/PennyLane-IonQ/pull/78)
 
-### Improvements
-=======
 ### Improvements 🛠
->>>>>>> e76df60c
 
 * Added support for `qml.StatePrep` as a state preparation operation.
   [(#77)](https://github.com/PennyLaneAI/PennyLane-IonQ/pull/77)
@@ -24,11 +20,8 @@
 
 This release contains contributions from (in alphabetical order):
 
-<<<<<<< HEAD
-Mudit Pandey
-=======
- Jay Soni
->>>>>>> e76df60c
+Mudit Pandey,
+Jay Soni
 
 ---
 # Release 0.28.0
