--- conflicted
+++ resolved
@@ -3,6 +3,9 @@
 ### New features since last release
 
 ### Improvements 🛠
+ 
+* The Pennylane Evolution gate is now decomposed to IonQ pauliexp gates before being sent to IonQ API.
+  [(#134)](https://github.com/PennyLaneAI/PennyLane-IonQ/pull/134)
 
 ### Breaking changes 💔
 
@@ -19,6 +22,7 @@
 
 This release contains contributions from (in alphabetical order):
 
+Radu Marginean,
 Andrija Paurevic.
 
 ---
@@ -28,9 +32,6 @@
  
  ### Improvements 🛠
  
-* The Pennylane Evolution gate is now decomposed to IonQ pauliexp gates before being sent to IonQ API.
-  [(#134)](https://github.com/PennyLaneAI/PennyLane-IonQ/pull/134)
-
  ### Breaking changes 💔
 
 * Upgrade minimum supported version of PennyLane to 0.42.0.
@@ -44,11 +45,7 @@
   [(#132)](https://github.com/PennyLaneAI/PennyLane-IonQ/pull/132)
 
 * The `readthedocs.yml` action has been updated to work with Ubuntu-24.04
-<<<<<<< HEAD
-  [(#138)](https://github.com/PennyLaneAI/pennylane/pull/138)
-=======
   [(#138)](https://github.com/PennyLaneAI/PennyLane-IonQ/pull/138)
->>>>>>> e5240224
  
  ### Documentation 📝
  
@@ -58,15 +55,10 @@
  
  This release contains contributions from (in alphabetical order):
  
-<<<<<<< HEAD
- Runor Agbaire
- Radu Marginean
-=======
  Runor Agbaire,
  Radu Marginean,
  Mudit Pandey
 
->>>>>>> e5240224
  ---
 # Release 0.41.0
 
