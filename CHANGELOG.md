# Release 0.33.0-dev

### New features since last release

### Improvements 🛠

### Breaking changes 💔

<<<<<<< HEAD
* adds a new `error_mitigation` parameter on job submission so users can
  configure strategies
* adds a new `aggregation` parameter on results to allow getting results
  aggregated under the two different methods described in
  <https://arxiv.org/pdf/2301.07233.pdf>

### Documentation
=======
### Deprecations 👋
>>>>>>> 6331ca47

### Documentation 📝

### Bug fixes 🐛

### Contributors ✍️

This release contains contributions from (in alphabetical order):

---
# Release 0.32.0

### Breaking changes 💔

* Support for Python 3.8 has been removed, and support for 3.11 has been added.
  [(#78)](https://github.com/PennyLaneAI/PennyLane-IonQ/pull/78)

### Improvements 🛠

* Added support for `qml.StatePrep` as a state preparation operation.
  [(#77)](https://github.com/PennyLaneAI/PennyLane-IonQ/pull/77)

### Contributors ✍️

This release contains contributions from (in alphabetical order):

<<<<<<< HEAD
Spencer Churchill
=======
Mudit Pandey,
Jay Soni
>>>>>>> 6331ca47

---
# Release 0.28.0

### New features since last release

* Add support for various IonQ native gates.
  [(#55)](https://github.com/PennyLaneAI/PennyLane-IonQ/pull/55)

### Contributors

This release contains contributions from (in alphabetical order):

Jon Donovan

---
# Release 0.23.0

### Improvements

* Added high level access to the `target` kwarg in the 
  `SimulatorDevice` class for general IonQ devices.
  [(#50)](https://github.com/PennyLaneAI/PennyLane-IonQ/pull/50)

### Bug Fixes

* Since the histogram of probabilities returned from the remote simulator does not always sum exactly to one,
  the PennyLane device normalizes them to higher precision.
  [(#53)](https://github.com/PennyLaneAI/PennyLane-IonQ/pull/53)

### Contributors

This release contains contributions from (in alphabetical order):

Jon Donovan, Christina Lee, Antal Száva

---

# Release 0.20.0

### Improvements

* Added support for Python 3.10.
  [(#46)](https://github.com/PennyLaneAI/pennylane-forest/pull/46)

### Bug fixes

* Parameters are converted to floats, unwrapping interface data types.
  [(#41)](https://github.com/PennyLaneAI/PennyLane-IonQ/pull/41)

* If response returns as failure, an error is raised. If the user
  submits an empty circuit, a warning is raised.
  [(#43)](https://github.com/PennyLaneAI/PennyLane-IonQ/pull/43)

### Contributors

This release contains contributions from (in alphabetical order):

Christina Lee, Jay Soni, Antal Száva

---

# Release 0.16.0

### Improvements

* Return samples from the `QPUDevice` directly instead of resample from the returned results.
  [(#32)](https://github.com/PennyLaneAI/PennyLane-IonQ/pull/32)

### Contributors

This release contains contributions from (in alphabetical order):

Dave Bacon, Nathan Killoran

---

# Release 0.15.3

### Bug fixes

* Fixes a bug where the shot number was not correctly being submitted
  to the API.
  [(#29)](https://github.com/PennyLaneAI/PennyLane-IonQ/pull/27)

### Contributors

This release contains contributions from (in alphabetical order):

Dave Bacon, Josh Izaac.

---

# Release 0.15.2

### Improvements

* Adds a default timeout to requests of ten minutes. This is a timeout both on connect and request.
  [(#27)](https://github.com/PennyLaneAI/PennyLane-IonQ/pull/27)

### Contributors

This release contains contributions from (in alphabetical order):

Dave Bacon

---

# Release 0.15.1

### Improvements

* The IonQ plugin now uses the v0.1 endpoint for the IonQ API.
  [(#24)](https://github.com/PennyLaneAI/PennyLane-IonQ/pull/24)

### Contributors

This release contains contributions from (in alphabetical order):

Nathan Killoran

---

# Release 0.15.0

Initial release.

This release contains contributions from (in alphabetical order):

Josh Izaac, Nathan Killoran.<|MERGE_RESOLUTION|>--- conflicted
+++ resolved
@@ -4,19 +4,15 @@
 
 ### Improvements 🛠
 
-### Breaking changes 💔
-
-<<<<<<< HEAD
-* adds a new `error_mitigation` parameter on job submission so users can
+* adds a new `error_mitigation` parameter on IonQ job submission so users can
   configure strategies
-* adds a new `aggregation` parameter on results to allow getting results
+* adds a new `aggregation` parameter on IonQ results to allow getting results
   aggregated under the two different methods described in
   <https://arxiv.org/pdf/2301.07233.pdf>
 
-### Documentation
-=======
+### Breaking changes 💔
+
 ### Deprecations 👋
->>>>>>> 6331ca47
 
 ### Documentation 📝
 
@@ -43,12 +39,8 @@
 
 This release contains contributions from (in alphabetical order):
 
-<<<<<<< HEAD
-Spencer Churchill
-=======
 Mudit Pandey,
 Jay Soni
->>>>>>> 6331ca47
 
 ---
 # Release 0.28.0
