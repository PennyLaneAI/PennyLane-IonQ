--- conflicted
+++ resolved
@@ -1,51 +1,53 @@
-<<<<<<< HEAD
-# Release 0.16.0-dev
-
-### New features
-
-### Improvements
-
-### Breaking changes
-
-### Bug fixes
-=======
-# Release 0.15.2
-
-### Improvements
-
-* Adds a default timeout to requests of ten minutes. This is a timeout both on connect and request.
-  [(#27)](https://github.com/PennyLaneAI/PennyLane-IonQ/pull/27)
->>>>>>> 5fe49404
-
-### Contributors
-
-This release contains contributions from (in alphabetical order):
-
-<<<<<<< HEAD
----
-=======
-Dave Bacon
->>>>>>> 5fe49404
-
-# Release 0.15.1
-
-### Improvements
-
-* The IonQ plugin now uses the v0.1 endpoint for the IonQ API.
-  [(#24)](https://github.com/PennyLaneAI/PennyLane-IonQ/pull/24)
-
-### Contributors
-
-This release contains contributions from (in alphabetical order):
-
-Nathan Killoran
-
----
-
-# Release 0.15.0
-
-Initial release.
-
-This release contains contributions from (in alphabetical order):
-
-Josh Izaac, Nathan Killoran.
+# Release 0.16.0-dev
+
+### New features
+
+### Improvements
+
+### Breaking changes
+
+### Bug fixes
+
+### Contributors
+
+This release contains contributions from (in alphabetical order):
+
+---
+
+# Release 0.15.2
+
+### Improvements
+
+* Adds a default timeout to requests of ten minutes. This is a timeout both on connect and request.
+  [(#27)](https://github.com/PennyLaneAI/PennyLane-IonQ/pull/27)
+
+### Contributors
+
+This release contains contributions from (in alphabetical order):
+
+Dave Bacon
+
+---
+
+# Release 0.15.1
+
+### Improvements
+
+* The IonQ plugin now uses the v0.1 endpoint for the IonQ API.
+  [(#24)](https://github.com/PennyLaneAI/PennyLane-IonQ/pull/24)
+
+### Contributors
+
+This release contains contributions from (in alphabetical order):
+
+Nathan Killoran
+
+---
+
+# Release 0.15.0
+
+Initial release.
+
+This release contains contributions from (in alphabetical order):
+
+Josh Izaac, Nathan Killoran.