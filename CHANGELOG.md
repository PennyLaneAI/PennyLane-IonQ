--- conflicted
+++ resolved
@@ -16,6 +16,8 @@
 
 This release contains contributions from (in alphabetical order):
 
+Spencer Churchill
+
 ---
 # Release 0.32.0
 
@@ -33,12 +35,8 @@
 
 This release contains contributions from (in alphabetical order):
 
-<<<<<<< HEAD
-Spencer Churchill
-=======
 Mudit Pandey,
 Jay Soni
->>>>>>> a967df1a
 
 ---
 # Release 0.28.0
